--- conflicted
+++ resolved
@@ -3,15 +3,6 @@
 use crate::float_types::Real;
 use crate::mesh::Mesh;
 use crate::mesh::polygon::Polygon;
-<<<<<<< HEAD
-use crate::mesh::sdf::grid::GridShape;
-use crate::mesh::sdf::traits::SdfOps;
-use crate::mesh::vertex::Vertex;
-use fast_surface_nets::{SurfaceNetsBuffer, surface_nets};
-use nalgebra::{Point3, Vector3};
-use rayon::prelude::*;
-use std::fmt::Debug;
-=======
 use crate::mesh::vertex::Vertex;
 use crate::mesh::sdf::traits::SdfOps;
 use crate::mesh::sdf::grid::GridShape;
@@ -19,7 +10,6 @@
 use nalgebra::{Point3, Vector3};
 use std::fmt::Debug;
 use rayon::prelude::*;
->>>>>>> fff8770013ce723baabeaab7bc5c693c2d64bce5
 
 /// Parallel implementation of SDF meshing
 pub struct ParallelSdfOps;
@@ -64,30 +54,6 @@
         let mut field_values = vec![0.0_f32; array_size];
 
         // Sample the SDF at each grid cell in parallel
-<<<<<<< HEAD
-        field_values
-            .par_iter_mut()
-            .enumerate()
-            .for_each(|(i, value)| {
-                let iz = i / (nx * ny) as usize;
-                let remainder = i % (nx * ny) as usize;
-                let iy = remainder / nx as usize;
-                let ix = remainder % nx as usize;
-
-                let xf = min_pt.x + (ix as Real) * dx;
-                let yf = min_pt.y + (iy as Real) * dy;
-                let zf = min_pt.z + (iz as Real) * dz;
-
-                let p = Point3::new(xf, yf, zf);
-                let sdf_val = sdf(&p);
-
-                *value = if sdf_val.is_finite() {
-                    (sdf_val - iso_value) as f32
-                } else {
-                    1e10_f32
-                };
-            });
-=======
         field_values.par_iter_mut().enumerate().for_each(|(i, value)| {
             let iz = i / (nx * ny) as usize;
             let remainder = i % (nx * ny) as usize;
@@ -107,7 +73,6 @@
                 1e10_f32
             };
         });
->>>>>>> fff8770013ce723baabeaab7bc5c693c2d64bce5
 
         // Optimized finite value checking with iterator patterns
         #[inline]
@@ -134,61 +99,6 @@
             &mut sn_buffer,
         );
 
-<<<<<<< HEAD
-        let triangles: Vec<Polygon<S>> = sn_buffer
-            .indices
-            .par_chunks_exact(3)
-            .filter_map(|tri| {
-                let i0 = tri[0] as usize;
-                let i1 = tri[1] as usize;
-                let i2 = tri[2] as usize;
-
-                let p0i = sn_buffer.positions[i0];
-                let p1i = sn_buffer.positions[i1];
-                let p2i = sn_buffer.positions[i2];
-
-                let p0 = Point3::new(
-                    min_pt.x + p0i[0] as Real * dx,
-                    min_pt.y + p0i[1] as Real * dy,
-                    min_pt.z + p0i[2] as Real * dz,
-                );
-                let p1 = Point3::new(
-                    min_pt.x + p1i[0] as Real * dx,
-                    min_pt.y + p1i[1] as Real * dy,
-                    min_pt.z + p1i[2] as Real * dz,
-                );
-                let p2 = Point3::new(
-                    min_pt.x + p2i[0] as Real * dx,
-                    min_pt.y + p2i[1] as Real * dy,
-                    min_pt.z + p2i[2] as Real * dz,
-                );
-
-                let n0 = sn_buffer.normals[i0];
-                let n1 = sn_buffer.normals[i1];
-                let n2 = sn_buffer.normals[i2];
-
-                let n0v = Vector3::new(n0[0] as Real, n0[1] as Real, n0[2] as Real);
-                let n1v = Vector3::new(n1[0] as Real, n1[1] as Real, n1[2] as Real);
-                let n2v = Vector3::new(n2[0] as Real, n2[1] as Real, n2[2] as Real);
-
-                if !(point_finite(&p0)
-                    && point_finite(&p1)
-                    && point_finite(&p2)
-                    && vec_finite(&n0v)
-                    && vec_finite(&n1v)
-                    && vec_finite(&n2v))
-                {
-                    return None;
-                }
-
-                let v0 = Vertex::new(p0, n0v);
-                let v1 = Vertex::new(p1, n1v);
-                let v2 = Vertex::new(p2, n2v);
-
-                Some(Polygon::new(vec![v0, v1, v2], metadata.clone()))
-            })
-            .collect();
-=======
         let triangles: Vec<Polygon<S>> = sn_buffer.indices.par_chunks_exact(3).filter_map(|tri| {
             let i0 = tri[0] as usize;
             let i1 = tri[1] as usize;
@@ -238,7 +148,6 @@
 
             Some(Polygon::new(vec![v0, v1, v2], metadata.clone()))
         }).collect();
->>>>>>> fff8770013ce723baabeaab7bc5c693c2d64bce5
 
         Mesh::from_polygons(&triangles, metadata)
     }
