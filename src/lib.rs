//! A fast, optionally multithreaded **Constructive Solid Geometry (CSG)** library,
//! built around Boolean operations (*union*, *difference*, *intersection*, *xor*) on sets of polygons stored in [BSP](bsp) trees.
//!
//! ![Example CSG output][Example CSG output]
#![cfg_attr(doc, doc = doc_image_embed::embed_image!("Example CSG output", "docs/csg.png"))]
//!
//! # Features
//! #### Default
//! - **f64**: use f64 as Real
//! - [**stl-io**](https://en.wikipedia.org/wiki/STL_(file_format)): `.stl` import/export
//! - [**dxf-io**](https://en.wikipedia.org/wiki/AutoCAD_DXF): `.dxf` import/export
//! - **chull-io**: convex hull and minkowski sum
//! - **metaballs**: enables a `CSG` implementation of [metaballs](https://en.wikipedia.org/wiki/Metaballs)
//! - **hashmap**: enables use of hashbrown for slice, related helper functions, and `is_manifold`
//! - **sdf**: signed distance fields ([sdf](https://en.wikipedia.org/wiki/Signed_distance_function)) using [fast-surface-nets](https://crates.io/crates/fast-surface-nets)
//! - **offset**: use `geo-buf` for offset operations
//! - **delaunay**: use `geo`s `spade` feature for triangulation
//!
//! #### Optional
//! - **f32**: use f32 as Real, this conflicts with f64
//! - **parallel**: use rayon for multithreading
//! - **svg-io**: create `CSG`s from and convert `CSG`s to SVG's
//! - **truetype-text**: create `CSG`s using TrueType fonts `.ttf`
//! - **hershey-text**: create `CSG`s using Hershey fonts (`.jhf`)
//! - **image-io**: make 2d `CSG`s from images
//! - **earcut**: use `geo`s `earcutr` feature for triangulation
//! - **bevymesh**: for conversion to a bevy `Mesh`

#![forbid(unsafe_code)]
#![deny(unused)]
#![warn(clippy::missing_const_for_fn, clippy::approx_constant, clippy::all)]

pub mod bsp;
pub mod csg;
pub mod errors;
pub mod extrudes;
pub mod float_types;
pub mod io;
<<<<<<< HEAD
pub mod mesh;
pub mod nurbs;
pub mod sketch;
pub mod traits;
pub mod voxels;
=======
pub mod plane;
pub mod polygon;
pub mod shapes2d;
pub mod shapes3d;
pub mod vertex;
>>>>>>> 72484a57

#[cfg(any(
    all(feature = "delaunay", feature = "earcut"),
    not(any(feature = "delaunay", feature = "earcut"))
))]
compile_error!("Either 'delaunay' or 'earcut' feature must be specified, but not both");

#[cfg(any(
    all(feature = "f64", feature = "f32"),
    not(any(feature = "f64", feature = "f32"))
))]
compile_error!("Either 'f64' or 'f32' feature must be specified, but not both");

#[cfg(test)]
mod tests;<|MERGE_RESOLUTION|>--- conflicted
+++ resolved
@@ -30,25 +30,14 @@
 #![deny(unused)]
 #![warn(clippy::missing_const_for_fn, clippy::approx_constant, clippy::all)]
 
-pub mod bsp;
-pub mod csg;
 pub mod errors;
-pub mod extrudes;
 pub mod float_types;
 pub mod io;
-<<<<<<< HEAD
 pub mod mesh;
 pub mod nurbs;
 pub mod sketch;
 pub mod traits;
 pub mod voxels;
-=======
-pub mod plane;
-pub mod polygon;
-pub mod shapes2d;
-pub mod shapes3d;
-pub mod vertex;
->>>>>>> 72484a57
 
 #[cfg(any(
     all(feature = "delaunay", feature = "earcut"),
