//! Create `Sketch`s from images

use crate::io::svg::FromSVG;
use crate::sketch::Sketch;
use crate::traits::CSG;
use image::GrayImage;
use std::fmt::Debug;

impl<S: Clone + Debug + Send + Sync> Sketch<S> {
    /// Builds a new Sketch from the "on" pixels of a grayscale image,
    /// tracing connected outlines (and holes) via the `contour_tracing` code.
    ///
    /// - `img` – The raster source (`image::GrayImage`).
    /// - `threshold` – Pixels whose value is **≥ `threshold`** are treated as *solid*; all others are ignored.
    /// - `closepaths` – Forwarded to the contour tracer; when `true` it will attempt to close any open contours so that we get valid closed polygons wherever possible.
    /// - `metadata`: optional metadata to attach to the resulting polygons
    ///
    /// # Returns
    /// A 2D shape in the XY plane (z=0) representing all traced contours. Each contour
    /// becomes a polygon. The polygons are *not* automatically unioned; they are simply
    /// collected in one `Sketch`.
    ///
    /// # Example
    /// ```no_run
    /// # use csgrs::sketch::Sketch;
    /// # use image::{GrayImage, Luma};
    /// # fn main() {
    /// let img: GrayImage = image::open("my_binary.png").unwrap().to_luma8();
    /// let my_sketch = Sketch::<()>::from_image(&img, 128, true, None);
    /// // optionally extrude it:
    /// let my_mesh = my_sketch.extrude(5.0);
    /// # }
    /// ```
    pub fn from_image(
        img: &GrayImage,
        threshold: u8,
        closepaths: bool,
        metadata: Option<S>,
    ) -> Self {
        let width = img.width() as usize;
        let height = img.height() as usize;

<<<<<<< HEAD
        /* ---------- step 1 : bitmap → svg path (unchanged) ---------- */
        let bits: Vec<Vec<i8>> = (0..height)
            .map(|y| {
                (0..width)
                    .map(|x| {
                        let v = img.get_pixel(x as u32, y as u32)[0];
                        (v >= threshold) as i8
                    })
                    .collect()
            })
            .collect();
        let svg_path = contour_tracing::array::bits_to_paths(bits, closepaths);
        let polylines = Self::parse_svg_path_into_polylines(&svg_path);

        /* ---------- step 2 : polylines → geo geometries ---------- */
        let mut gc = GeometryCollection::<Real>::default();

        polylines.into_iter().for_each(|mut pl| {
            if pl.len() < 2 {
                return;
            }

            // Are first & last points coincident?
            let closed = {
                let first = pl[0];
                let last = pl[pl.len() - 1];
                ((first.0 - last.0).abs() as Real) < EPSILON
                    && ((first.1 - last.1).abs() as Real) < EPSILON
            };

            // Convert to Real coords (+ make sure polygons are explicitly closed)
            if closed && pl.len() >= 4 {
                // guarantee first==last for LineString
                if ((pl[0].0 - pl[pl.len() - 1].0).abs() as Real) > EPSILON
                    || ((pl[0].1 - pl[pl.len() - 1].1).abs() as Real) > EPSILON
                {
                    pl.push(pl[0]);
                }
                let ls: LineString<Real> = pl
                    .into_iter()
                    .map(|(x, y)| coord! { x: x as Real, y: y as Real })
                    .collect();
                gc.0.push(Geometry::Polygon(geo::Polygon::new(ls, vec![])));
            } else {
                let ls: LineString<Real> = pl
                    .into_iter()
                    .map(|(x, y)| coord! { x: x as Real, y: y as Real })
                    .collect();
                gc.0.push(Geometry::LineString(ls));
            }
        });

        /* ---------- step 3 : build the Sketch ---------- */
        Sketch::from_geo(gc, metadata)
    }
=======
        // ------------------------------------------------------------------
        // 1. Raster → binary matrix (Vec<Vec<i8>> expected by contour_tracing)
        // ------------------------------------------------------------------
        let mut bits = Vec::with_capacity(height);
        for y in 0..height {
            let mut row = Vec::with_capacity(width);
            for x in 0..width {
                let v = img.get_pixel(x as u32, y as u32)[0];
                row.push((v >= threshold) as i8);
            }
            bits.push(row);
        }
>>>>>>> e3113a79

        // ---------------------------------------------------------------
        // 2. Trace the contours; we get back *one* SVG path string.
        // ---------------------------------------------------------------
        let svg_path = contour_tracing::array::bits_to_paths(bits, closepaths);

        // ------------------------------------------------------------------
        // 3. Preferred path: convert via the full SVG parser (if available).
        // ------------------------------------------------------------------
        let svg_doc = format!(
            r#"<svg viewBox="0 0 {w} {h}" xmlns="http://www.w3.org/2000/svg">
<path d="{d}" fill="black" stroke="none" fill-rule="evenodd"/>
</svg>"#,
            w = img.width(),
            h = img.height(),
            d = svg_path
        );

        if let Ok(parsed) = <Sketch<()>>::from_svg(&svg_doc) {
            // Re‑use the extracted geometry but attach the requested metadata.
            Sketch::from_geo(parsed.geometry.clone(), metadata)
        } else {
            Sketch::new()
        }
    }
}<|MERGE_RESOLUTION|>--- conflicted
+++ resolved
@@ -40,63 +40,6 @@
         let width = img.width() as usize;
         let height = img.height() as usize;
 
-<<<<<<< HEAD
-        /* ---------- step 1 : bitmap → svg path (unchanged) ---------- */
-        let bits: Vec<Vec<i8>> = (0..height)
-            .map(|y| {
-                (0..width)
-                    .map(|x| {
-                        let v = img.get_pixel(x as u32, y as u32)[0];
-                        (v >= threshold) as i8
-                    })
-                    .collect()
-            })
-            .collect();
-        let svg_path = contour_tracing::array::bits_to_paths(bits, closepaths);
-        let polylines = Self::parse_svg_path_into_polylines(&svg_path);
-
-        /* ---------- step 2 : polylines → geo geometries ---------- */
-        let mut gc = GeometryCollection::<Real>::default();
-
-        polylines.into_iter().for_each(|mut pl| {
-            if pl.len() < 2 {
-                return;
-            }
-
-            // Are first & last points coincident?
-            let closed = {
-                let first = pl[0];
-                let last = pl[pl.len() - 1];
-                ((first.0 - last.0).abs() as Real) < EPSILON
-                    && ((first.1 - last.1).abs() as Real) < EPSILON
-            };
-
-            // Convert to Real coords (+ make sure polygons are explicitly closed)
-            if closed && pl.len() >= 4 {
-                // guarantee first==last for LineString
-                if ((pl[0].0 - pl[pl.len() - 1].0).abs() as Real) > EPSILON
-                    || ((pl[0].1 - pl[pl.len() - 1].1).abs() as Real) > EPSILON
-                {
-                    pl.push(pl[0]);
-                }
-                let ls: LineString<Real> = pl
-                    .into_iter()
-                    .map(|(x, y)| coord! { x: x as Real, y: y as Real })
-                    .collect();
-                gc.0.push(Geometry::Polygon(geo::Polygon::new(ls, vec![])));
-            } else {
-                let ls: LineString<Real> = pl
-                    .into_iter()
-                    .map(|(x, y)| coord! { x: x as Real, y: y as Real })
-                    .collect();
-                gc.0.push(Geometry::LineString(ls));
-            }
-        });
-
-        /* ---------- step 3 : build the Sketch ---------- */
-        Sketch::from_geo(gc, metadata)
-    }
-=======
         // ------------------------------------------------------------------
         // 1. Raster → binary matrix (Vec<Vec<i8>> expected by contour_tracing)
         // ------------------------------------------------------------------
@@ -109,7 +52,6 @@
             }
             bits.push(row);
         }
->>>>>>> e3113a79
 
         // ---------------------------------------------------------------
         // 2. Trace the contours; we get back *one* SVG path string.
