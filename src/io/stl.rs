use crate::float_types::Real;
<<<<<<< HEAD
use crate::mesh::polygon::Polygon;
use crate::mesh::vertex::Vertex;
use crate::mesh::mesh::Mesh;
use crate::sketch::sketch::Sketch;
=======
use crate::polygon::Polygon;
use crate::{CSG, Vertex};

>>>>>>> 72484a57
use geo::CoordsIter;
use nalgebra::{Point3, Vector3};
use std::fmt::Debug;

#[cfg(any(feature = "stl-io", feature = "dxf-io"))]
use core2::io::Cursor;

#[cfg(feature = "stl-io")]
use stl_io;

impl<S: Clone + Debug + Send + Sync> Mesh<S> {
    /// Export to ASCII STL
    /// Convert this Mesh to an **ASCII STL** string with the given `name`.
    ///
    /// ```
    /// let mesh = Mesh::cube(1.0, None);
    /// let stl_text = mesh.to_stl("my_solid");
    /// println!("{}", stl_text);
    /// ```
    pub fn to_stl_ascii(&self, name: &str) -> String {
        let mut out = String::new();
        out.push_str(&format!("solid {}\n", name));

        //
        // (A) Write out all *3D* polygons
        //
        for poly in &self.polygons {
            // Ensure the polygon is tessellated, since STL is triangle-based.
            let triangles = poly.tessellate();
            // A typical STL uses the face normal; we can take the polygon’s plane normal:
            let normal = poly.plane.normal().normalize();
            for tri in triangles {
                out.push_str(&format!(
                    "  facet normal {:.6} {:.6} {:.6}\n",
                    normal.x, normal.y, normal.z
                ));
                out.push_str("    outer loop\n");
                for vertex in &tri {
                    out.push_str(&format!(
                        "      vertex {:.6} {:.6} {:.6}\n",
                        vertex.pos.x, vertex.pos.y, vertex.pos.z
                    ));
                }
                out.push_str("    endloop\n");
                out.push_str("  endfacet\n");
            }
        }

        out.push_str(&format!("endsolid {}\n", name));
        out
    }

    /// Export to BINARY STL (returns Vec<u8>)
    ///
    /// Convert this Mesh to a **binary STL** byte vector with the given `name`.
    ///
    /// The resulting `Vec<u8>` can then be written to a file or handled in memory:
    ///
    /// ```
    /// let bytes = mesh.to_stl_binary("my_solid")?;
    /// std::fs::write("my_solid.stl", bytes)?;
    /// ```
    #[cfg(feature = "stl-io")]
    pub fn to_stl_binary(&self, _name: &str) -> std::io::Result<Vec<u8>> {
        use core2::io::Cursor;
        use stl_io::{Normal, Triangle, Vertex, write_stl};

        let mut triangles = Vec::new();

        // Triangulate all 3D polygons in self.polygons
        for poly in &self.polygons {
            let normal = poly.plane.normal().normalize();
            // Convert polygon to triangles
            let tri_list = poly.tessellate();
            for tri in tri_list {
                triangles.push(Triangle {
                    normal: Normal::new([normal.x as f32, normal.y as f32, normal.z as f32]),
                    vertices: [
                        Vertex::new([
                            tri[0].pos.x as f32,
                            tri[0].pos.y as f32,
                            tri[0].pos.z as f32,
                        ]),
                        Vertex::new([
                            tri[1].pos.x as f32,
                            tri[1].pos.y as f32,
                            tri[1].pos.z as f32,
                        ]),
                        Vertex::new([
                            tri[2].pos.x as f32,
                            tri[2].pos.y as f32,
                            tri[2].pos.z as f32,
                        ]),
                    ],
                });
            }
        }

        // Encode into a binary STL buffer
        let mut cursor = Cursor::new(Vec::new());
        write_stl(&mut cursor, triangles.iter())?;
        Ok(cursor.into_inner())
    }

    /// Create a CSG object from STL data using `stl_io`.
    #[cfg(feature = "stl-io")]
    pub fn from_stl(stl_data: &[u8], metadata: Option<S>) -> Result<Mesh<S>, std::io::Error> {
        // Create an in-memory cursor from the STL data
        let mut cursor = Cursor::new(stl_data);

        // Create an STL reader from the cursor
        let stl_reader = stl_io::create_stl_reader(&mut cursor)?;

        let mut polygons = Vec::new();

        for tri_result in stl_reader {
            // Handle potential errors from the STL reader
            let tri = match tri_result {
                Ok(t) => t,
                Err(e) => return Err(e), // Propagate the error
            };

            // Construct vertices and a polygon
            let vertices = vec![
                Vertex::new(
                    Point3::new(
                        tri.vertices[0][0] as Real,
                        tri.vertices[0][1] as Real,
                        tri.vertices[0][2] as Real,
                    ),
                    Vector3::new(
                        tri.normal[0] as Real,
                        tri.normal[1] as Real,
                        tri.normal[2] as Real,
                    ),
                ),
                Vertex::new(
                    Point3::new(
                        tri.vertices[1][0] as Real,
                        tri.vertices[1][1] as Real,
                        tri.vertices[1][2] as Real,
                    ),
                    Vector3::new(
                        tri.normal[0] as Real,
                        tri.normal[1] as Real,
                        tri.normal[2] as Real,
                    ),
                ),
                Vertex::new(
                    Point3::new(
                        tri.vertices[2][0] as Real,
                        tri.vertices[2][1] as Real,
                        tri.vertices[2][2] as Real,
                    ),
                    Vector3::new(
                        tri.normal[0] as Real,
                        tri.normal[1] as Real,
                        tri.normal[2] as Real,
                    ),
                ),
            ];
            polygons.push(Polygon::new(vertices, metadata.clone()));
        }

        Ok(Mesh::from_polygons(&polygons))
    }
}

impl<S: Clone + Debug + Send + Sync> Sketch<S> {
    /// Export to ASCII STL
    /// Convert this Sketch to an **ASCII STL** string with the given `name`.
    ///
    /// ```
    /// let sketch = Sketch::square(1.0, None);
    /// let stl_text = sketch.to_stl("my_solid");
    /// println!("{}", stl_text);
    /// ```
    pub fn to_stl_ascii(&self, name: &str) -> String {
        let mut out = String::new();
        out.push_str(&format!("solid {}\n", name));

        // Write out all *2D* geometry from `self.geometry`
        // We only handle Polygon and MultiPolygon.  We tessellate in XY, set z=0.
        for geom in &self.geometry {
            match geom {
                geo::Geometry::Polygon(poly2d) => {
                    // Outer ring (in CCW for a typical “positive” polygon)
                    let outer = poly2d
                        .exterior()
                        .coords_iter()
                        .map(|c| [c.x, c.y])
                        .collect::<Vec<[Real; 2]>>();

                    // Collect holes
                    let holes_vec = poly2d
                        .interiors()
                        .into_iter()
                        .map(|ring| ring.coords_iter().map(|c| [c.x, c.y]).collect::<Vec<_>>())
                        .collect::<Vec<_>>();
                    let hole_refs = holes_vec
                        .iter()
                        .map(|hole_coords| &hole_coords[..])
                        .collect::<Vec<_>>();

                    // Triangulate with our existing helper:
                    let triangles_2d = Mesh::<()>::triangulate_2d(&outer, &hole_refs);

                    // Write each tri as a facet in ASCII STL, with a normal of (0,0,1)
                    for tri in triangles_2d {
                        out.push_str("  facet normal 0.000000 0.000000 1.000000\n");
                        out.push_str("    outer loop\n");
                        for pt in &tri {
                            out.push_str(&format!(
                                "      vertex {:.6} {:.6} {:.6}\n",
                                pt.x, pt.y, pt.z
                            ));
                        }
                        out.push_str("    endloop\n");
                        out.push_str("  endfacet\n");
                    }
                },

                geo::Geometry::MultiPolygon(mp) => {
                    // Each polygon inside the MultiPolygon
                    for poly2d in &mp.0 {
                        let outer = poly2d
                            .exterior()
                            .coords_iter()
                            .map(|c| [c.x, c.y])
                            .collect::<Vec<[Real; 2]>>();

                        // Holes
                        let holes_vec = poly2d
                            .interiors()
                            .into_iter()
                            .map(|ring| {
                                ring.coords_iter().map(|c| [c.x, c.y]).collect::<Vec<_>>()
                            })
                            .collect::<Vec<_>>();
                        let hole_refs = holes_vec
                            .iter()
                            .map(|hole_coords| &hole_coords[..])
                            .collect::<Vec<_>>();

                        let triangles_2d = Mesh::<()>::triangulate_2d(&outer, &hole_refs);

                        for tri in triangles_2d {
                            out.push_str("  facet normal 0.000000 0.000000 1.000000\n");
                            out.push_str("    outer loop\n");
                            for pt in &tri {
                                out.push_str(&format!(
                                    "      vertex {:.6} {:.6} {:.6}\n",
                                    pt.x, pt.y, pt.z
                                ));
                            }
                            out.push_str("    endloop\n");
                            out.push_str("  endfacet\n");
                        }
                    }
                },

                // Skip all other geometry types (LineString, Point, etc.)
                // You can optionally handle them if you like, or ignore them.
                _ => {},
            }
        }

        out.push_str(&format!("endsolid {}\n", name));
        out
    }

    /// Export to BINARY STL (returns Vec<u8>)
    ///
    /// Convert this Sketch to a **binary STL** byte vector with the given `name`.
    ///
    /// The resulting `Vec<u8>` can then be written to a file or handled in memory:
    ///
    /// ```
    /// let bytes = sketch.to_stl_binary("my_solid")?;
    /// std::fs::write("my_solid.stl", bytes)?;
    /// ```
    #[cfg(feature = "stl-io")]
    pub fn to_stl_binary(&self, _name: &str) -> std::io::Result<Vec<u8>> {
        use core2::io::Cursor;
        use stl_io::{Normal, Triangle, Vertex, write_stl};

        let mut triangles = Vec::new();

        // Triangulate any 2D geometry from self.geometry (Polygon, MultiPolygon).
        // We treat these as lying in the XY plane, at Z=0, with a default normal of +Z.
        for geom in &self.geometry {
            match geom {
                geo::Geometry::Polygon(poly2d) => {
                    // Gather outer ring as [x,y]
<<<<<<< HEAD
                    let outer: Vec<[Real; 2]> = poly2d
                        .exterior()
                        .coords_iter()
                        .map(|c| [c.x, c.y])
                        .collect();
=======
                    let outer: Vec<[Real; 2]> =
                        poly2d.exterior().coords_iter().map(|c| [c.x, c.y]).collect();
>>>>>>> 72484a57

                    // Gather holes
                    let holes_vec: Vec<Vec<[Real; 2]>> = poly2d
                        .interiors()
                        .iter()
                        .map(|ring| ring.coords_iter().map(|c| [c.x, c.y]).collect())
                        .collect();

                    // Convert each hole to a slice-reference for triangulation
                    let hole_refs: Vec<&[[Real; 2]]> =
                        holes_vec.iter().map(|h| &h[..]).collect();

                    // Triangulate using our geo-based helper
                    let tri_2d = Mesh::<()>::triangulate_2d(&outer, &hole_refs);

                    // Each triangle is in XY, so normal = (0,0,1)
                    for tri_pts in tri_2d {
                        triangles.push(Triangle {
                            normal: Normal::new([0.0, 0.0, 1.0]),
                            vertices: [
                                Vertex::new([
                                    tri_pts[0].x as f32,
                                    tri_pts[0].y as f32,
                                    tri_pts[0].z as f32,
                                ]),
                                Vertex::new([
                                    tri_pts[1].x as f32,
                                    tri_pts[1].y as f32,
                                    tri_pts[1].z as f32,
                                ]),
                                Vertex::new([
                                    tri_pts[2].x as f32,
                                    tri_pts[2].y as f32,
                                    tri_pts[2].z as f32,
                                ]),
                            ],
                        });
                    }
                },

                geo::Geometry::MultiPolygon(mpoly) => {
                    // Same approach, but each Polygon in the MultiPolygon
                    for poly2d in &mpoly.0 {
<<<<<<< HEAD
                        let outer: Vec<[Real; 2]> = poly2d
                            .exterior()
                            .coords_iter()
                            .map(|c| [c.x, c.y])
                            .collect();
=======
                        let outer: Vec<[Real; 2]> =
                            poly2d.exterior().coords_iter().map(|c| [c.x, c.y]).collect();
>>>>>>> 72484a57

                        let holes_vec: Vec<Vec<[Real; 2]>> = poly2d
                            .interiors()
                            .iter()
                            .map(|ring| ring.coords_iter().map(|c| [c.x, c.y]).collect())
                            .collect();

                        let hole_refs: Vec<&[[Real; 2]]> =
                            holes_vec.iter().map(|h| &h[..]).collect();
<<<<<<< HEAD
                        let tri_2d = Mesh::<()>::triangulate_2d(&outer, &hole_refs);
=======
                        let tri_2d = Self::tessellate_2d(&outer, &hole_refs);
>>>>>>> 72484a57

                        for tri_pts in tri_2d {
                            triangles.push(Triangle {
                                normal: Normal::new([0.0, 0.0, 1.0]),
                                vertices: [
                                    Vertex::new([
                                        tri_pts[0].x as f32,
                                        tri_pts[0].y as f32,
                                        tri_pts[0].z as f32,
                                    ]),
                                    Vertex::new([
                                        tri_pts[1].x as f32,
                                        tri_pts[1].y as f32,
                                        tri_pts[1].z as f32,
                                    ]),
                                    Vertex::new([
                                        tri_pts[2].x as f32,
                                        tri_pts[2].y as f32,
                                        tri_pts[2].z as f32,
                                    ]),
                                ],
                            });
                        }
                    }
                },

                // Skip other geometry types: lines, points, etc.
                _ => {},
            }
        }

        //
        // (C) Encode into a binary STL buffer
        //
        let mut cursor = Cursor::new(Vec::new());
        write_stl(&mut cursor, triangles.iter())?;
        Ok(cursor.into_inner())
    }
}<|MERGE_RESOLUTION|>--- conflicted
+++ resolved
@@ -1,14 +1,9 @@
 use crate::float_types::Real;
-<<<<<<< HEAD
 use crate::mesh::polygon::Polygon;
 use crate::mesh::vertex::Vertex;
 use crate::mesh::mesh::Mesh;
 use crate::sketch::sketch::Sketch;
-=======
-use crate::polygon::Polygon;
-use crate::{CSG, Vertex};
-
->>>>>>> 72484a57
+
 use geo::CoordsIter;
 use nalgebra::{Point3, Vector3};
 use std::fmt::Debug;
@@ -229,7 +224,7 @@
                         out.push_str("    endloop\n");
                         out.push_str("  endfacet\n");
                     }
-                },
+                }
 
                 geo::Geometry::MultiPolygon(mp) => {
                     // Each polygon inside the MultiPolygon
@@ -244,9 +239,7 @@
                         let holes_vec = poly2d
                             .interiors()
                             .into_iter()
-                            .map(|ring| {
-                                ring.coords_iter().map(|c| [c.x, c.y]).collect::<Vec<_>>()
-                            })
+                            .map(|ring| ring.coords_iter().map(|c| [c.x, c.y]).collect::<Vec<_>>())
                             .collect::<Vec<_>>();
                         let hole_refs = holes_vec
                             .iter()
@@ -268,11 +261,11 @@
                             out.push_str("  endfacet\n");
                         }
                     }
-                },
+                }
 
                 // Skip all other geometry types (LineString, Point, etc.)
                 // You can optionally handle them if you like, or ignore them.
-                _ => {},
+                _ => {}
             }
         }
 
@@ -303,16 +296,11 @@
             match geom {
                 geo::Geometry::Polygon(poly2d) => {
                     // Gather outer ring as [x,y]
-<<<<<<< HEAD
                     let outer: Vec<[Real; 2]> = poly2d
                         .exterior()
                         .coords_iter()
                         .map(|c| [c.x, c.y])
                         .collect();
-=======
-                    let outer: Vec<[Real; 2]> =
-                        poly2d.exterior().coords_iter().map(|c| [c.x, c.y]).collect();
->>>>>>> 72484a57
 
                     // Gather holes
                     let holes_vec: Vec<Vec<[Real; 2]>> = poly2d
@@ -322,8 +310,7 @@
                         .collect();
 
                     // Convert each hole to a slice-reference for triangulation
-                    let hole_refs: Vec<&[[Real; 2]]> =
-                        holes_vec.iter().map(|h| &h[..]).collect();
+                    let hole_refs: Vec<&[[Real; 2]]> = holes_vec.iter().map(|h| &h[..]).collect();
 
                     // Triangulate using our geo-based helper
                     let tri_2d = Mesh::<()>::triangulate_2d(&outer, &hole_refs);
@@ -351,21 +338,16 @@
                             ],
                         });
                     }
-                },
+                }
 
                 geo::Geometry::MultiPolygon(mpoly) => {
                     // Same approach, but each Polygon in the MultiPolygon
                     for poly2d in &mpoly.0 {
-<<<<<<< HEAD
                         let outer: Vec<[Real; 2]> = poly2d
                             .exterior()
                             .coords_iter()
                             .map(|c| [c.x, c.y])
                             .collect();
-=======
-                        let outer: Vec<[Real; 2]> =
-                            poly2d.exterior().coords_iter().map(|c| [c.x, c.y]).collect();
->>>>>>> 72484a57
 
                         let holes_vec: Vec<Vec<[Real; 2]>> = poly2d
                             .interiors()
@@ -375,11 +357,7 @@
 
                         let hole_refs: Vec<&[[Real; 2]]> =
                             holes_vec.iter().map(|h| &h[..]).collect();
-<<<<<<< HEAD
                         let tri_2d = Mesh::<()>::triangulate_2d(&outer, &hole_refs);
-=======
-                        let tri_2d = Self::tessellate_2d(&outer, &hole_refs);
->>>>>>> 72484a57
 
                         for tri_pts in tri_2d {
                             triangles.push(Triangle {
@@ -404,10 +382,10 @@
                             });
                         }
                     }
-                },
+                }
 
                 // Skip other geometry types: lines, points, etc.
-                _ => {},
+                _ => {}
             }
         }
 
