use crate::float_types::Real;
<<<<<<< HEAD
use crate::sketch::sketch::Sketch;
use crate::mesh::polygon::Polygon;
use crate::mesh::vertex::Vertex;
use crate::mesh::mesh::Mesh;
use nalgebra::{Point3, Vector3};
use std::error::Error;
use std::fmt::Debug;
use geo::{Polygon as GeoPolygon, line_string};
=======
use crate::polygon::Polygon;
use crate::{CSG, Vertex};

use nalgebra::{Point3, Vector3};
use std::error::Error;
use std::fmt::Debug;
>>>>>>> 72484a57

#[cfg(any(feature = "stl-io", feature = "dxf-io"))]
use core2::io::Cursor;

#[cfg(feature = "dxf-io")]
use dxf::Drawing;
#[cfg(feature = "dxf-io")]
use dxf::entities::*;

impl<S: Clone + Debug + Send + Sync> Mesh<S> {
    /// Import a Mesh object from DXF data.
    ///
    /// ## Parameters
    /// - `dxf_data`: A byte slice containing the DXF file data.
    /// - `metadata`: metadata that will be attached to all polygons of the resulting `Sketch`
    ///
    /// ## Returns
    /// A `Result` containing the Mesh object or an error if parsing fails.
    #[cfg(feature = "dxf-io")]
<<<<<<< HEAD
    pub fn from_dxf(dxf_data: &[u8], metadata: Option<S>) -> Result<Mesh<S>, Box<dyn Error>> {
=======
    pub fn from_dxf(dxf_data: &[u8], metadata: Option<S>) -> Result<CSG<S>, Box<dyn Error>> {
        use geo::{Polygon as GeoPolygon, line_string};

>>>>>>> 72484a57
        // Load the DXF drawing from the provided data
        let drawing = Drawing::load(&mut Cursor::new(dxf_data))?;

        let mut polygons = Vec::new();

        for entity in drawing.entities() {
            match &entity.specific {
                EntityType::Line(_line) => {
                    // Convert a line to a thin rectangular polygon (optional)
                    // Alternatively, skip lines if they don't form closed loops
                    // Here, we'll skip standalone lines
                    // To form polygons from lines, you'd need to group connected lines into loops
                },
                EntityType::Polyline(polyline) => {
                    // Handle POLYLINE entities (which can be 2D or 3D)
                    if polyline.is_closed() {
                        let mut verts = Vec::new();
                        for vertex in polyline.vertices() {
                            verts.push(Vertex::new(
                                Point3::new(
                                    vertex.location.x as Real,
                                    vertex.location.y as Real,
                                    vertex.location.z as Real,
                                ),
                                Vector3::z(), // Assuming flat in XY
                            ));
                        }
                        // Create a polygon from the polyline vertices
                        if verts.len() >= 3 {
                            polygons.push(Polygon::new(verts, None));
                        }
                    }
                },
                EntityType::Circle(circle) => {
                    // Approximate circles with regular polygons
                    let center = Point3::new(
                        circle.center.x as Real,
                        circle.center.y as Real,
                        circle.center.z as Real,
                    );
                    let radius = circle.radius as Real;
                    // FIXME: this seems a bit low maybe make it relative to the radius
                    let segments = 32; // Number of segments to approximate the circle

                    let mut verts = Vec::with_capacity(segments + 1);
                    let normal = Vector3::new(
                        circle.normal.x as Real,
                        circle.normal.y as Real,
                        circle.normal.z as Real,
                    )
                    .normalize();

                    for i in 0..segments {
                        let theta =
                            2.0 * crate::float_types::PI * (i as Real) / (segments as Real);
                        let x = center.x as Real + radius * theta.cos();
                        let y = center.y as Real + radius * theta.sin();
                        let z = center.z as Real;
                        verts.push(Vertex::new(Point3::new(x, y, z), normal));
                    }

                    // Create a polygon from the approximated circle vertices
                    polygons.push(Polygon::new(verts, metadata.clone()));
                },
                EntityType::Solid(solid) => {
                    let thickness = solid.thickness as Real;
                    let extrusion_direction = Vector3::new(
                        solid.extrusion_direction.x as Real,
                        solid.extrusion_direction.y as Real,
                        solid.extrusion_direction.z as Real,
                    );

                    let extruded = Sketch::from_geo(
                        GeoPolygon::new(line_string![
                            (x: solid.first_corner.x as Real, y: solid.first_corner.y as Real),
                            (x: solid.second_corner.x as Real, y: solid.second_corner.y as Real),
                            (x: solid.third_corner.x as Real, y: solid.third_corner.y as Real),
                            (x: solid.fourth_corner.x as Real, y: solid.fourth_corner.y as Real),
                            (x: solid.first_corner.x as Real, y: solid.first_corner.y as Real),
                        ], Vec::new()).into(),
                        None,
                        )
                            .extrude_vector(extrusion_direction * thickness).polygons;

                    polygons.extend(extruded);
<<<<<<< HEAD
                }
=======
                },
>>>>>>> 72484a57
                // todo convert image to work with `from_image`
                // EntityType::Image(image) => {}
                // todo convert image to work with `text`, also try using system fonts for a better chance of having the font
                // EntityType::Text(text) => {}
                // Handle other entity types as needed (e.g., Line, Spline)
                _ => {
                    // Ignore unsupported entity types for now
                },
            }
        }

        Ok(Mesh::from_polygons(&polygons))
    }

    /// Export the Mesh object to DXF format.
    ///
    /// # Returns
    ///
    /// A `Result` containing the DXF file as a byte vector or an error if exporting fails.
    #[cfg(feature = "dxf-io")]
    pub fn to_dxf(&self) -> Result<Vec<u8>, Box<dyn Error>> {
        let mut drawing = Drawing::new();

        for poly in &self.polygons {
            // Triangulate the polygon if it has more than 3 vertices
            let triangles = if poly.vertices.len() > 3 {
                poly.tessellate()
            } else {
                vec![[
                    poly.vertices[0].clone(),
                    poly.vertices[1].clone(),
                    poly.vertices[2].clone(),
                ]]
            };

            for tri in triangles {
                // Create a 3DFACE entity for each triangle
                let face = dxf::entities::Face3D::new(
                    // 3DFACE expects four vertices, but for triangles, the fourth is the same as the third
                    dxf::Point::new(
                        tri[0].pos.x as f64,
                        tri[0].pos.y as f64,
                        tri[0].pos.z as f64,
                    ),
                    dxf::Point::new(
                        tri[1].pos.x as f64,
                        tri[1].pos.y as f64,
                        tri[1].pos.z as f64,
                    ),
                    dxf::Point::new(
                        tri[2].pos.x as f64,
                        tri[2].pos.y as f64,
                        tri[2].pos.z as f64,
                    ),
                    dxf::Point::new(
                        tri[2].pos.x as f64,
                        tri[2].pos.y as f64,
                        tri[2].pos.z as f64,
                    ), // Duplicate for triangular face
                );

                let entity =
                    dxf::entities::Entity::new(dxf::entities::EntityType::Face3D(face));

                // Add the 3DFACE entity to the drawing
                drawing.add_entity(entity);
            }
        }

        // Serialize the DXF drawing to bytes
        let mut buffer = Vec::new();
        drawing.save(&mut buffer)?;

        Ok(buffer)
    }
}<|MERGE_RESOLUTION|>--- conflicted
+++ resolved
@@ -1,5 +1,4 @@
 use crate::float_types::Real;
-<<<<<<< HEAD
 use crate::sketch::sketch::Sketch;
 use crate::mesh::polygon::Polygon;
 use crate::mesh::vertex::Vertex;
@@ -8,14 +7,6 @@
 use std::error::Error;
 use std::fmt::Debug;
 use geo::{Polygon as GeoPolygon, line_string};
-=======
-use crate::polygon::Polygon;
-use crate::{CSG, Vertex};
-
-use nalgebra::{Point3, Vector3};
-use std::error::Error;
-use std::fmt::Debug;
->>>>>>> 72484a57
 
 #[cfg(any(feature = "stl-io", feature = "dxf-io"))]
 use core2::io::Cursor;
@@ -35,13 +26,7 @@
     /// ## Returns
     /// A `Result` containing the Mesh object or an error if parsing fails.
     #[cfg(feature = "dxf-io")]
-<<<<<<< HEAD
     pub fn from_dxf(dxf_data: &[u8], metadata: Option<S>) -> Result<Mesh<S>, Box<dyn Error>> {
-=======
-    pub fn from_dxf(dxf_data: &[u8], metadata: Option<S>) -> Result<CSG<S>, Box<dyn Error>> {
-        use geo::{Polygon as GeoPolygon, line_string};
-
->>>>>>> 72484a57
         // Load the DXF drawing from the provided data
         let drawing = Drawing::load(&mut Cursor::new(dxf_data))?;
 
@@ -127,11 +112,8 @@
                             .extrude_vector(extrusion_direction * thickness).polygons;
 
                     polygons.extend(extruded);
-<<<<<<< HEAD
-                }
-=======
                 },
->>>>>>> 72484a57
+                
                 // todo convert image to work with `from_image`
                 // EntityType::Image(image) => {}
                 // todo convert image to work with `text`, also try using system fonts for a better chance of having the font
