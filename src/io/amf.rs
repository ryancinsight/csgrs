--- conflicted
+++ resolved
@@ -77,13 +77,8 @@
 
         // Write vertices
         amf_content.push_str("      <vertices>\n");
-<<<<<<< HEAD
         vertices.iter().enumerate().for_each(|(i, vertex)| {
-            amf_content.push_str(&format!("        <vertex id=\"{}\">\n", i));
-=======
-        for (i, vertex) in vertices.iter().enumerate() {
             amf_content.push_str(&format!("        <vertex id=\"{i}\">\n"));
->>>>>>> e3113a79
             amf_content.push_str("          <coordinates>\n");
             amf_content.push_str(&format!("            <x>{:.6}</x>\n", vertex.x));
             amf_content.push_str(&format!("            <y>{:.6}</y>\n", vertex.y));
@@ -95,13 +90,8 @@
 
         // Write triangles (volume definition)
         amf_content.push_str("      <volume>\n");
-<<<<<<< HEAD
         triangles.iter().enumerate().for_each(|(i, triangle)| {
-            amf_content.push_str(&format!("        <triangle id=\"{}\">\n", i));
-=======
-        for (i, triangle) in triangles.iter().enumerate() {
             amf_content.push_str(&format!("        <triangle id=\"{i}\">\n"));
->>>>>>> e3113a79
             amf_content.push_str(&format!("          <v1>{}</v1>\n", triangle[0]));
             amf_content.push_str(&format!("          <v2>{}</v2>\n", triangle[1]));
             amf_content.push_str(&format!("          <v3>{}</v3>\n", triangle[2]));
@@ -320,13 +310,8 @@
 
         // Write vertices
         amf_content.push_str("      <vertices>\n");
-<<<<<<< HEAD
         vertices.iter().enumerate().for_each(|(i, vertex)| {
-            amf_content.push_str(&format!("        <vertex id=\"{}\">\n", i));
-=======
-        for (i, vertex) in vertices.iter().enumerate() {
             amf_content.push_str(&format!("        <vertex id=\"{i}\">\n"));
->>>>>>> e3113a79
             amf_content.push_str("          <coordinates>\n");
             amf_content.push_str(&format!("            <x>{:.6}</x>\n", vertex.x));
             amf_content.push_str(&format!("            <y>{:.6}</y>\n", vertex.y));
@@ -338,13 +323,8 @@
 
         // Write triangles (volume definition)
         amf_content.push_str("      <volume>\n");
-<<<<<<< HEAD
         triangles.iter().enumerate().for_each(|(i, triangle)| {
-            amf_content.push_str(&format!("        <triangle id=\"{}\">\n", i));
-=======
-        for (i, triangle) in triangles.iter().enumerate() {
             amf_content.push_str(&format!("        <triangle id=\"{i}\">\n"));
->>>>>>> e3113a79
             amf_content.push_str(&format!("          <v1>{}</v1>\n", triangle[0]));
             amf_content.push_str(&format!("          <v2>{}</v2>\n", triangle[1]));
             amf_content.push_str(&format!("          <v3>{}</v3>\n", triangle[2]));
