use crate::bsp::Node;
use crate::float_types::{EPSILON, PI, Real};
use crate::plane::Plane;
use crate::polygon::Polygon;
use crate::vertex::Vertex;
use geo::{
    AffineOps, AffineTransform, BooleanOps, BoundingRect, Coord, CoordsIter, Geometry,
    GeometryCollection, LineString, MultiPolygon, Orient, Polygon as GeoPolygon, Rect,
    orient::Direction,
};
use nalgebra::{
    Isometry3, Matrix3, Matrix4, Point3, Quaternion, Rotation3, Translation3, Unit, Vector3,
    partial_max, partial_min,
};
use crate::float_types::parry3d::{
    bounding_volume::Aabb,
    query::{Ray, RayCast},
    shape::{Shape, SharedShape, TriMesh, Triangle},
};
use crate::float_types::rapier3d::prelude::*;
use std::error::Error;
use std::fmt::Debug;

#[cfg(feature = "parallel")]
use rayon::prelude::*;

#[cfg(any(feature = "stl-io", feature = "dxf-io"))]
use core2::io::Cursor;

#[cfg(feature = "dxf-io")]
use dxf::Drawing;
#[cfg(feature = "dxf-io")]
use dxf::entities::*;

#[cfg(feature = "stl-io")]
use stl_io;

/// The main CSG solid structure. Contains a list of 3D polygons, 2D polylines, and some metadata.
#[derive(Debug, Clone)]
pub struct CSG<S: Clone> {
    /// 3D polygons for volumetric shapes
    pub polygons: Vec<Polygon<S>>,

    /// 2D geometry
    pub geometry: GeometryCollection<Real>,

    /// Metadata
    pub metadata: Option<S>,
}

impl<S: Clone + Debug> CSG<S>
where S: Clone + Send + Sync {
    /// Create an empty CSG
    pub fn new() -> Self {
        CSG {
            polygons: Vec::new(),
            geometry: GeometryCollection::default(),
            metadata: None,
        }
    }

    /// Helper to collect all vertices from the CSG.
    #[cfg(not(feature = "parallel"))]
    pub fn vertices(&self) -> Vec<Vertex> {
        self.polygons
            .iter()
            .flat_map(|p| p.vertices.clone())
            .collect()
    }

    /// Parallel helper to collect all vertices from the CSG.
    #[cfg(feature = "parallel")]
    pub fn vertices(&self) -> Vec<Vertex> {
        self.polygons
            .par_iter()
            .flat_map(|p| p.vertices.clone())
            .collect()
    }

    /// Build a CSG from an existing polygon list
    pub fn from_polygons(polygons: &[Polygon<S>]) -> Self {
        let mut csg = CSG::new();
        csg.polygons = polygons.to_vec();
        csg
    }

    /// Convert internal polylines into polygons and return along with any existing internal polygons.
    pub fn to_polygons(&self) -> Vec<Polygon<S>> {
        let mut all_polygons = Vec::new();

        for geom in &self.geometry {
            if let Geometry::Polygon(poly2d) = geom {
                // 1. Convert the outer ring to 3D.
                let mut outer_vertices_3d = Vec::new();
                for c in poly2d.exterior().coords_iter() {
                    outer_vertices_3d.push(Vertex::new(Point3::new(c.x, c.y, 0.0), Vector3::z()));
                }

                // Push as a new Polygon<S> if it has at least 3 vertices.
                if outer_vertices_3d.len() >= 3 {
                    all_polygons.push(Polygon::new(outer_vertices_3d, self.metadata.clone()));
                }

                // 2. Convert each interior ring (hole) into its own Polygon<S>.
                for ring in poly2d.interiors() {
                    let mut hole_vertices_3d = Vec::new();
                    for c in ring.coords_iter() {
                        hole_vertices_3d.push(
                            Vertex::new(Point3::new(c.x, c.y, 0.0), Vector3::z())
                        );
                    }

                    if hole_vertices_3d.len() >= 3 {
                        // If your `Polygon<S>` type can represent holes internally,
                        // adjust this to store hole_vertices_3d as a hole rather
                        // than a new standalone polygon.
                        all_polygons.push(Polygon::new(hole_vertices_3d, self.metadata.clone()));
                    }
                }
            }
            // else if let Geometry::LineString(ls) = geom {
            //     // Example of how you might convert a linestring to a polygon,
            //     // if desired. Omitted for brevity.
            // }
        }

        all_polygons
    }

    /// Create a CSG that holds *only* 2D geometry in a `geo::GeometryCollection`.
    pub fn from_geo(geometry: GeometryCollection<Real>, metadata: Option<S>) -> Self {
        let mut csg = CSG::new();
        csg.geometry = geometry;
        csg.metadata = metadata;
        csg
    }

    /// Take the [`geo::Polygon`]'s from the `CSG`'s geometry collection
    pub fn to_multipolygon(&self) -> MultiPolygon<Real> {
        // allocate vec to fit all polygons
        let mut polygons = Vec::with_capacity(self.geometry.0.iter().fold(0, |len, geom| {
            len + match geom {
                Geometry::Polygon(_) => len + 1,
                Geometry::MultiPolygon(mp) => len + mp.0.len(),
                // ignore lines, points, etc.
                _ => len,
            }
        }));

        for geom in &self.geometry.0 {
            match geom {
                Geometry::Polygon(poly) => polygons.push(poly.clone()),
                Geometry::MultiPolygon(mp) => polygons.extend(mp.0.clone()),
                // ignore lines, points, etc.
                _ => {}
            }
        }

        MultiPolygon(polygons)
    }

    pub fn tessellate_2d(outer: &[[Real; 2]], holes: &[&[[Real; 2]]]) -> Vec<[Point3<Real>; 3]> {
        // Convert the outer ring into a `LineString`
        let outer_coords: Vec<Coord<Real>> = outer.iter().map(|&[x, y]| Coord { x, y }).collect();

        // Convert each hole into its own `LineString`
        let holes_coords: Vec<LineString<Real>> = holes
            .iter()
            .map(|hole| {
                let coords: Vec<Coord<Real>> = hole.iter().map(|&[x, y]| Coord { x, y }).collect();
                LineString::new(coords)
            })
            .collect();

        // Ear-cut triangulation on the polygon (outer + holes)
        let polygon = GeoPolygon::new(LineString::new(outer_coords), holes_coords);

        #[cfg(feature = "earcut")]
        {
            use geo::TriangulateEarcut;
            let triangulation = polygon.earcut_triangles_raw();
            let triangle_indices = triangulation.triangle_indices;
            let vertices = triangulation.vertices;

            // Convert the 2D result (x,y) into 3D triangles with z=0
            let mut result = Vec::with_capacity(triangle_indices.len() / 3);
            for tri in triangle_indices.chunks_exact(3) {
                let pts = [
                    Point3::new(vertices[2 * tri[0]], vertices[2 * tri[0] + 1], 0.0),
                    Point3::new(vertices[2 * tri[1]], vertices[2 * tri[1] + 1], 0.0),
                    Point3::new(vertices[2 * tri[2]], vertices[2 * tri[2] + 1], 0.0),
                ];
                result.push(pts);
            }
            result
        }

        #[cfg(feature = "delaunay")]
        {
            use geo::TriangulateSpade;
            // We want polygons with holes => constrained triangulation.
            // For safety, handle the Result the trait returns:
            let Ok(tris) = polygon.constrained_triangulation(Default::default()) else {
                // If a triangulation error is a possibility,
                // pick the error-handling you want here:
                return Vec::new();
            };

            let mut result = Vec::with_capacity(tris.len());
            for triangle in tris {
                // Each `triangle` is a geo_types::Triangle whose `.0, .1, .2`
                // are the 2D coordinates. We'll embed them at z=0.
                let [a, b, c] = [triangle.0, triangle.1, triangle.2];
                result.push([
                    Point3::new(a.x, a.y, 0.0),
                    Point3::new(b.x, b.y, 0.0),
                    Point3::new(c.x, c.y, 0.0),
                ]);
            }
            result
        }
    }

    /// Return a new CSG representing union of the two CSG's.
    ///
    /// ```no_run
    /// let c = a.union(b);
    ///     +-------+            +-------+
    ///     |       |            |       |
    ///     |   a   |            |   c   |
    ///     |    +--+----+   =   |       +----+
    ///     +----+--+    |       +----+       |
    ///          |   b   |            |   c   |
    ///          |       |            |       |
    ///          +-------+            +-------+
    /// ```
    #[must_use = "Use new CSG representing space in both CSG's"]
    pub fn union(&self, other: &CSG<S>) -> CSG<S> {
        // 3D union:
        let mut a = Node::new(&self.polygons);
        let mut b = Node::new(&other.polygons);

        a.clip_to(&b);
        b.clip_to(&a);
        b.invert();
        b.clip_to(&a);
        b.invert();
        a.build(&b.all_polygons());

        // 2D union:
        // Extract multipolygon from geometry
        let polys1 = self.to_multipolygon();
        let polys2 = &other.to_multipolygon();

        // Perform union on those multipolygons
        let unioned = polys1.union(polys2); // This is valid if each is a MultiPolygon
        let oriented = unioned.orient(Direction::Default);

        // Wrap the unioned multipolygons + lines/points back into one GeometryCollection
        let mut final_gc = GeometryCollection::default();
        final_gc.0.push(Geometry::MultiPolygon(oriented));

        // re-insert lines & points from both sets:
        for g in &self.geometry.0 {
            match g {
                Geometry::Polygon(_) | Geometry::MultiPolygon(_) => {
                    // skip [multi]polygons
                }
                _ => final_gc.0.push(g.clone()),
            }
        }
        for g in &other.geometry.0 {
            match g {
                Geometry::Polygon(_) | Geometry::MultiPolygon(_) => {
                    // skip [multi]polygons
                }
                _ => final_gc.0.push(g.clone()),
            }
        }

        CSG {
            polygons: a.all_polygons(),
            geometry: final_gc,
            metadata: self.metadata.clone(),
        }
    }

    /// Return a new CSG representing diffarence of the two CSG's.
    ///
    /// ```no_run
    /// let c = a.difference(b);
    ///     +-------+            +-------+
    ///     |       |            |       |
    ///     |   a   |            |   c   |
    ///     |    +--+----+   =   |    +--+
    ///     +----+--+    |       +----+
    ///          |   b   |
    ///          |       |
    ///          +-------+
    /// ```
    #[must_use = "Use new CSG"]
    pub fn difference(&self, other: &CSG<S>) -> CSG<S> {
        // 3D difference:
        let mut a = Node::new(&self.polygons);
        let mut b = Node::new(&other.polygons);

        a.invert();
        a.clip_to(&b);
        b.clip_to(&a);
        b.invert();
        b.clip_to(&a);
        b.invert();
        a.build(&b.all_polygons());
        a.invert();

        // 2D difference:
        let polys1 = &self.to_multipolygon();
        let polys2 = &other.to_multipolygon();

        // Perform difference on those multipolygons
        let differenced = polys1.difference(polys2);
        let oriented = differenced.orient(Direction::Default);

        // Wrap the differenced multipolygons + lines/points back into one GeometryCollection
        let mut final_gc = GeometryCollection::default();
        final_gc.0.push(Geometry::MultiPolygon(oriented));

        // Re-insert lines & points from self only
        // (If you need to exclude lines/points that lie inside other, you'd need more checks here.)
        for g in &self.geometry.0 {
            match g {
                Geometry::Polygon(_) | Geometry::MultiPolygon(_) => {} // skip
                _ => final_gc.0.push(g.clone()),
            }
        }

        CSG {
            polygons: a.all_polygons(),
            geometry: final_gc,
            metadata: self.metadata.clone(),
        }
    }

    /// Return a new CSG representing intersection of the two CSG's.
    ///
    /// ```no_run
    /// let c = a.intersect(b);
    ///     +-------+
    ///     |       |
    ///     |   a   |
    ///     |    +--+----+   =   +--+
    ///     +----+--+    |       +--+
    ///          |   b   |
    ///          |       |
    ///          +-------+
    /// ```
    pub fn intersection(&self, other: &CSG<S>) -> CSG<S> {
        // 3D intersection:
        let mut a = Node::new(&self.polygons);
        let mut b = Node::new(&other.polygons);

        a.invert();
        b.clip_to(&a);
        b.invert();
        a.clip_to(&b);
        b.clip_to(&a);
        a.build(&b.all_polygons());
        a.invert();

        // 2D intersection:
        let polys1 = &self.to_multipolygon();
        let polys2 = &other.to_multipolygon();

        // Perform intersection on those multipolygons
        let intersected = polys1.intersection(polys2);
        let oriented = intersected.orient(Direction::Default);

        // Wrap the intersected multipolygons + lines/points into one GeometryCollection
        let mut final_gc = GeometryCollection::default();
        final_gc.0.push(Geometry::MultiPolygon(oriented));

        // For lines and points: keep them only if they intersect in both sets
        // todo: detect intersection of non-polygons
        for g in &self.geometry.0 {
            match g {
                Geometry::Polygon(_) | Geometry::MultiPolygon(_) => {} // skip
                _ => final_gc.0.push(g.clone()),
            }
        }
        for g in &other.geometry.0 {
            match g {
                Geometry::Polygon(_) | Geometry::MultiPolygon(_) => {} // skip
                _ => final_gc.0.push(g.clone()),
            }
        }

        CSG {
            polygons: a.all_polygons(),
            geometry: final_gc,
            metadata: self.metadata.clone(),
        }
    }

    /// Return a new CSG representing space in this CSG excluding the space in the
    /// other CSG plus the space in the other CSG excluding the space in this CSG.
    ///
    /// ```no_run
    /// let c = a.xor(b);
    ///     +-------+            +-------+
    ///     |       |            |       |
    ///     |   a   |            |   a   |
    ///     |    +--+----+   =   |    +--+----+
    ///     +----+--+    |       +----+--+    |
    ///          |   b   |            |       |
    ///          |       |            |       |
    ///          +-------+            +-------+
    /// ```
    pub fn xor(&self, other: &CSG<S>) -> CSG<S> {
        // 3D and 2D xor:
        // A \ B
        let a_sub_b = self.difference(other);

        // B \ A
        let b_sub_a = other.difference(self);

        // Union those two
        a_sub_b.union(&b_sub_a)

        /* here in case 2D xor misbehaves as an alternate implementation
        // 2D xor:
        let polys1 = &self.to_multipolygon();
        let polys2 = &other.to_multipolygon();

        // Perform symmetric difference (XOR)
        let xored = polys1.xor(polys2);
        let oriented = xored.orient(Direction::Default);

        // Wrap in a new GeometryCollection
        let mut final_gc = GeometryCollection::default();
        final_gc.0.push(Geometry::MultiPolygon(oriented));

        // Re-insert lines & points from both sets
        for g in &self.geometry.0 {
            match g {
                Geometry::Polygon(_) | Geometry::MultiPolygon(_) => {}, // skip
                _ => final_gc.0.push(g.clone()),
            }
        }
        for g in &other.geometry.0 {
            match g {
                Geometry::Polygon(_) | Geometry::MultiPolygon(_) => {}, // skip
                _ => final_gc.0.push(g.clone()),
            }
        }

        CSG {
            // If you also want a polygon-based Node XOR, you'd need to implement that similarly
            polygons: self.polygons.clone(),
            geometry: final_gc,
            metadata: self.metadata.clone(),
        }
        */
    }

    /// Invert this CSG (flip inside vs. outside)
    pub fn inverse(&self) -> CSG<S> {
        let mut csg = self.clone();
        for p in &mut csg.polygons {
            p.flip();
        }
        csg
    }

    /// Apply an arbitrary 3D transform (as a 4x4 matrix) to both polygons and polylines.
    /// The polygon z-coordinates and normal vectors are fully transformed in 3D,
    /// and the 2D polylines are updated by ignoring the resulting z after transform.
    pub fn transform(&self, mat: &Matrix4<Real>) -> CSG<S> {
        let mat_inv_transpose = mat
            .try_inverse().expect("Matrix not invertible?")
            .transpose(); // todo catch error
        let mut csg = self.clone();

        for poly in &mut csg.polygons {
            for vert in &mut poly.vertices {
                // Position
                let hom_pos = mat * vert.pos.to_homogeneous();
                vert.pos = Point3::from_homogeneous(hom_pos).unwrap(); // todo catch error

                // Normal
                vert.normal = mat_inv_transpose.transform_vector(&vert.normal).normalize();
            }

            if poly.vertices.len() >= 3 {
                poly.plane = Plane::from_points(
                    &poly.vertices[0].pos,
                    &poly.vertices[1].pos,
                    &poly.vertices[2].pos,
                );
            }
        }

        // Convert the top-left 2×2 submatrix + translation of a 4×4 into a geo::AffineTransform
        // The 4x4 looks like:
        //  [ m11  m12  m13  m14 ]
        //  [ m21  m22  m23  m24 ]
        //  [ m31  m32  m33  m34 ]
        //  [ m41  m42  m43  m44 ]
        //
        // For 2D, we use the sub-block:
        //   a = m11,  b = m12,
        //   d = m21,  e = m22,
        //   xoff = m14,
        //   yoff = m24,
        // ignoring anything in z.
        //
        // So the final affine transform in 2D has matrix:
        //   [a   b   xoff]
        //   [d   e   yoff]
        //   [0   0    1  ]
        let a = mat[(0, 0)];
        let b = mat[(0, 1)];
        let xoff = mat[(0, 3)];
        let d = mat[(1, 0)];
        let e = mat[(1, 1)];
        let yoff = mat[(1, 3)];

        let affine2 = AffineTransform::new(a, b, xoff, d, e, yoff);

        // 4) Transform csg.geometry (the GeometryCollection) in 2D
        //    Using geo’s map-coords approach or the built-in AffineOps trait.
        //    Below we use the `AffineOps` trait if you have `use geo::AffineOps;`
        csg.geometry = csg.geometry.affine_transform(&affine2);

        csg
    }

    /// Returns a new CSG translated by x, y, and z.
    ///
    pub fn translate(&self, x: Real, y: Real, z: Real) -> CSG<S> {
        self.translate_vector(Vector3::new(x, y, z))
    }

    /// Returns a new CSG translated by vector.
    ///
    pub fn translate_vector(&self, vector: Vector3<Real>) -> CSG<S> {
        let translation = Translation3::from(vector);

        // Convert to a Matrix4
        let mat4 = translation.to_homogeneous();
        self.transform(&mat4)
    }

    /// Returns a new CSG translated so that its bounding-box center is at the origin (0,0,0).
    pub fn center(&self) -> Self {
        let aabb = self.bounding_box();

        // Compute the AABB center
        let center_x = (aabb.mins.x + aabb.maxs.x) * 0.5;
        let center_y = (aabb.mins.y + aabb.maxs.y) * 0.5;
        let center_z = (aabb.mins.z + aabb.maxs.z) * 0.5;

        // Translate so that the bounding-box center goes to the origin
        self.translate(-center_x, -center_y, -center_z)
    }

    /// Translates the CSG so that its bottommost point(s) sit exactly at z=0.
    ///
    /// - Shifts all vertices up or down such that the minimum z coordinate of the bounding box becomes 0.
    ///
    /// # Example
    /// ```
    /// let csg = CSG::cube(1.0, 1.0, 3.0, None).translate(2.0, 1.0, -2.0);
    /// let floated = csg.float();
    /// assert_eq!(floated.bounding_box().mins.z, 0.0);
    /// ```
    pub fn float(&self) -> Self {
        let aabb = self.bounding_box();
        let min_z = aabb.mins.z;
        self.translate(0.0, 0.0, -min_z)
    }

    /// Rotates the CSG by x_degrees, y_degrees, z_degrees
    pub fn rotate(&self, x_deg: Real, y_deg: Real, z_deg: Real) -> CSG<S> {
        let rx = Rotation3::from_axis_angle(&Vector3::x_axis(), x_deg.to_radians());
        let ry = Rotation3::from_axis_angle(&Vector3::y_axis(), y_deg.to_radians());
        let rz = Rotation3::from_axis_angle(&Vector3::z_axis(), z_deg.to_radians());

        // Compose them in the desired order
        let rot = rz * ry * rx;
        self.transform(&rot.to_homogeneous())
    }

    /// Scales the CSG by scale_x, scale_y, scale_z
    pub fn scale(&self, sx: Real, sy: Real, sz: Real) -> CSG<S> {
        let mat4 = Matrix4::new_nonuniform_scaling(&Vector3::new(sx, sy, sz));
        self.transform(&mat4)
    }

    /// Reflect (mirror) this CSG about an arbitrary plane `plane`.
    ///
    /// The plane is specified by:
    ///   `plane.normal` = the plane’s normal vector (need not be unit),
    ///   `plane.w`      = the dot-product with that normal for points on the plane (offset).
    ///
    /// Returns a new CSG whose geometry is mirrored accordingly.
    pub fn mirror(&self, plane: Plane) -> Self {
        // Normal might not be unit, so compute its length:
        let len = plane.normal().norm();
        if len.abs() < EPSILON {
            // Degenerate plane? Just return clone (no transform)
            return self.clone();
        }

        // Unit normal:
        let n = plane.normal() / len;
        // Adjusted offset = w / ||n||
        let w = plane.offset() / len;

        // Step 1) Translate so the plane crosses the origin
        // The plane’s offset vector from origin is (w * n).
        let offset = n * w;
        let t1 = Translation3::from(-offset).to_homogeneous(); // push the plane to origin

        // Step 2) Build the reflection matrix about a plane normal n at the origin
        //   R = I - 2 n n^T
        let mut reflect_4 = Matrix4::identity();
        let reflect_3 = Matrix3::identity() - 2.0 * n * n.transpose();
        reflect_4.fixed_view_mut::<3, 3>(0, 0).copy_from(&reflect_3);

        // Step 3) Translate back
        let t2 = Translation3::from(offset).to_homogeneous(); // pull the plane back out

        // Combine into a single 4×4
        let mirror_mat = t2 * reflect_4 * t1;

        // Apply to all polygons
        self.transform(&mirror_mat).inverse()
    }

    /// Distribute this CSG `count` times around an arc (in XY plane) of radius,
    /// from `start_angle_deg` to `end_angle_deg`.
    /// Returns a new CSG with all copies (their polygons).
    pub fn distribute_arc(
        &self,
        count: usize,
        radius: Real,
        start_angle_deg: Real,
        end_angle_deg: Real,
    ) -> CSG<S> {
        if count < 1 {
            return self.clone();
        }
        let start_rad = start_angle_deg.to_radians();
        let end_rad = end_angle_deg.to_radians();
        let sweep = end_rad - start_rad;

        // create a container to hold our unioned copies
        let mut all_csg = CSG::<S>::new();

        for i in 0..count {
            // pick an angle fraction
            let t = if count == 1 {
                0.5
            } else {
                i as Real / ((count - 1) as Real)
            };

            let angle = start_rad + t * sweep;
            let rot = nalgebra::Rotation3::from_axis_angle(
                &nalgebra::Vector3::z_axis(),
                angle,
            )
            .to_homogeneous();

            // translate out to radius in x
            let trans = nalgebra::Translation3::new(radius, 0.0, 0.0).to_homogeneous();
            let mat = rot * trans;

            // Transform a copy of self and union with other copies
            all_csg = all_csg.union(&self.transform(&mat));
        }

        // Put it in a new CSG
        CSG {
            polygons: all_csg.polygons,
            geometry: all_csg.geometry,
            metadata: self.metadata.clone(),
        }
    }

    /// Distribute this CSG `count` times along a straight line (vector),
    /// each copy spaced by `spacing`.
    /// E.g. if `dir=(1.0,0.0,0.0)` and `spacing=2.0`, you get copies at
    /// x=0, x=2, x=4, ... etc.
    pub fn distribute_linear(
        &self,
        count: usize,
        dir: nalgebra::Vector3<Real>,
        spacing: Real,
    ) -> CSG<S> {
        if count < 1 {
            return self.clone();
        }
        let step = dir.normalize() * spacing;

        // create a container to hold our unioned copies
        let mut all_csg = CSG::<S>::new();

        for i in 0..count {
            let offset = step * (i as Real);
            let trans = nalgebra::Translation3::from(offset).to_homogeneous();

            // Transform a copy of self and union with other copies
            all_csg = all_csg.union(&self.transform(&trans));
        }

        // Put it in a new CSG
        CSG {
            polygons: all_csg.polygons,
            geometry: all_csg.geometry,
            metadata: self.metadata.clone(),
        }
    }

    /// Distribute this CSG in a grid of `rows x cols`, with spacing dx, dy in XY plane.
    /// top-left or bottom-left depends on your usage of row/col iteration.
    pub fn distribute_grid(&self, rows: usize, cols: usize, dx: Real, dy: Real) -> CSG<S> {
        if rows < 1 || cols < 1 {
            return self.clone();
        }
        let step_x = nalgebra::Vector3::new(dx, 0.0, 0.0);
        let step_y = nalgebra::Vector3::new(0.0, dy, 0.0);

        // create a container to hold our unioned copies
        let mut all_csg = CSG::<S>::new();

        for r in 0..rows {
            for c in 0..cols {
                let offset = step_x * (c as Real) + step_y * (r as Real);
                let trans = nalgebra::Translation3::from(offset).to_homogeneous();

                // Transform a copy of self and union with other copies
                all_csg = all_csg.union(&self.transform(&trans));
            }
        }

        // Put it in a new CSG
        CSG {
            polygons: all_csg.polygons,
            geometry: all_csg.geometry,
            metadata: self.metadata.clone(),
        }
    }

    /// Subdivide all polygons in this CSG 'levels' times, returning a new CSG.
    /// This results in a triangular mesh with more detail.
    pub fn subdivide_triangles(&self, levels: u32) -> CSG<S> {
        if levels == 0 {
            return self.clone();
        }

        #[cfg(feature = "parallel")]
        let new_polygons: Vec<Polygon<S>> = self
            .polygons
            .par_iter()
            .flat_map(|poly| {
                let sub_tris = poly.subdivide_triangles(levels);
                // Convert each small tri back to a Polygon
                sub_tris.into_par_iter().map(move |tri| {
                    Polygon::new(
                        vec![tri[0].clone(), tri[1].clone(), tri[2].clone()],
                        poly.metadata.clone(),
                    )
                })
            })
            .collect();

        #[cfg(not(feature = "parallel"))]
        let new_polygons: Vec<Polygon<S>> = self
            .polygons
            .iter()
            .flat_map(|poly| {
                let sub_tris = poly.subdivide_triangles(levels);
                sub_tris.into_iter().map(move |tri| {
                    Polygon::new(
                        vec![tri[0].clone(), tri[1].clone(), tri[2].clone()],
                        poly.metadata.clone(),
                    )
                })
            })
            .collect();

        CSG::from_polygons(&new_polygons)
    }

    /// Renormalize all polygons in this CSG by re-computing each polygon’s plane
    /// and assigning that plane’s normal to all vertices.
    pub fn renormalize(&mut self) {
        for poly in &mut self.polygons {
            poly.set_new_normal();
        }
    }

    /// Casts a ray defined by `origin` + t * `direction` against all triangles
    /// of this CSG and returns a list of (intersection_point, distance),
    /// sorted by ascending distance.
    ///
    /// # Parameters
    /// - `origin`: The ray’s start point.
    /// - `direction`: The ray’s direction vector.
    ///
    /// # Returns
    /// A `Vec` of `(Point3<Real>, Real)` where:
    /// - `Point3<Real>` is the intersection coordinate in 3D,
    /// - `Real` is the distance (the ray parameter t) from `origin`.
    pub fn ray_intersections(
        &self,
        origin: &Point3<Real>,
        direction: &Vector3<Real>,
    ) -> Vec<(Point3<Real>, Real)> {
        let ray = Ray::new(*origin, *direction);
        let iso = Isometry3::identity(); // No transformation on the triangles themselves.

        let mut hits = Vec::new();

        // 1) For each polygon in the CSG:
        for poly in &self.polygons {
            // 2) Triangulate it if necessary:
            let triangles = poly.tessellate();

            // 3) For each triangle, do a ray–triangle intersection test:
            for tri in triangles {
                let a = tri[0].pos;
                let b = tri[1].pos;
                let c = tri[2].pos;

                // Construct a parry Triangle shape from the 3 vertices:
                let triangle = Triangle::new(a, b, c);

                // Ray-cast against the triangle:
                if let Some(hit) = triangle.cast_ray_and_get_normal(&iso, &ray, Real::MAX, true) {
                    let point_on_ray = ray.point_at(hit.time_of_impact);
                    hits.push((Point3::from(point_on_ray.coords), hit.time_of_impact));
                }
            }
        }

        // 4) Sort hits by ascending distance (toi):
        hits.sort_by(|a, b| a.1.partial_cmp(&b.1).unwrap_or(std::cmp::Ordering::Equal));
        // 5) remove duplicate hits if they fall within tolerance
        hits.dedup_by(|a, b| (a.1 - b.1).abs() < EPSILON);

        hits
    }

    /// Returns a [`parry3d::bounding_volume::Aabb`] by merging:
    /// 1. The 3D bounds of all `polygons`.
    /// 2. The 2D bounding rectangle of `self.geometry`, interpreted at z=0.
    pub fn bounding_box(&self) -> Aabb {
        // Track overall min/max in x, y, z among all 3D polygons and the 2D geometry’s bounding_rect.
        let mut min_x = Real::MAX;
        let mut min_y = Real::MAX;
        let mut min_z = Real::MAX;
        let mut max_x = -Real::MAX;
        let mut max_y = -Real::MAX;
        let mut max_z = -Real::MAX;

        // 1) Gather from the 3D polygons
        for poly in &self.polygons {
            for v in &poly.vertices {
                min_x = *partial_min(&min_x, &v.pos.x).unwrap();
                min_y = *partial_min(&min_y, &v.pos.y).unwrap();
                min_z = *partial_min(&min_z, &v.pos.z).unwrap();

                max_x = *partial_max(&max_x, &v.pos.x).unwrap();
                max_y = *partial_max(&max_y, &v.pos.y).unwrap();
                max_z = *partial_max(&max_z, &v.pos.z).unwrap();
            }
        }

        // 2) Gather from the 2D geometry using `geo::BoundingRect`
        //    This gives us (min_x, min_y) / (max_x, max_y) in 2D. For 3D, treat z=0.
        //    Explicitly capture the result of `.bounding_rect()` as an Option<Rect<Real>>
        let maybe_rect: Option<Rect<Real>> = self.geometry.bounding_rect();

        if let Some(rect) = maybe_rect {
            let min_pt = rect.min();
            let max_pt = rect.max();

            // Merge the 2D bounds into our existing min/max, forcing z=0 for 2D geometry.
            min_x = *partial_min(&min_x, &min_pt.x).unwrap();
            min_y = *partial_min(&min_y, &min_pt.y).unwrap();
            min_z = *partial_min(&min_z, &0.0).unwrap();

            max_x = *partial_max(&max_x, &max_pt.x).unwrap();
            max_y = *partial_max(&max_y, &max_pt.y).unwrap();
            max_z = *partial_max(&max_z, &0.0).unwrap();
        }

        // If still uninitialized (e.g., no polygons or geometry), return a trivial AABB at origin
        if min_x > max_x {
            return Aabb::new(Point3::origin(), Point3::origin());
        }

        // Build a parry3d Aabb from these min/max corners
        let mins = Point3::new(min_x, min_y, min_z);
        let maxs = Point3::new(max_x, max_y, max_z);
        Aabb::new(mins, maxs)
    }

    /// Triangulate each polygon in the CSG returning a CSG containing triangles
    pub fn tessellate(&self) -> CSG<S> {
        let mut triangles = Vec::new();

        for poly in &self.polygons {
            let tris = poly.tessellate();
            for triangle in tris {
                triangles.push(Polygon::new(triangle.to_vec(), poly.metadata.clone()));
            }
        }

        CSG::from_polygons(&triangles)
    }

    /// Convert the polygons in this CSG to a Parry TriMesh.
    /// Useful for collision detection or physics simulations.
    pub fn to_trimesh(&self) -> SharedShape {
        // 1) Gather all the triangles from each polygon
        // 2) Build a TriMesh from points + triangle indices
        // 3) Wrap that in a SharedShape to be used in Rapier
        let tri_csg = self.tessellate();
        let mut vertices = Vec::new();
        let mut indices = Vec::new();
        let mut index_offset = 0;

        for poly in &tri_csg.polygons {
            let a = poly.vertices[0].pos;
            let b = poly.vertices[1].pos;
            let c = poly.vertices[2].pos;

            vertices.push(a);
            vertices.push(b);
            vertices.push(c);

            indices.push([index_offset, index_offset + 1, index_offset + 2]);
            index_offset += 3;
        }

        // TriMesh::new(Vec<[Real; 3]>, Vec<[u32; 3]>)
        let trimesh = TriMesh::new(vertices, indices).unwrap(); // todo: handle error
        SharedShape::new(trimesh)
    }

    /// Approximate mass properties using Rapier.
    pub fn mass_properties(&self, density: Real) -> (Real, Point3<Real>, Unit<Quaternion<Real>>) {
        let shape = self.to_trimesh();
        if let Some(trimesh) = shape.as_trimesh() {
            let mp = trimesh.mass_properties(density);
            (
                mp.mass(),
                mp.local_com,                     // a Point3<Real>
                mp.principal_inertia_local_frame, // a Unit<Quaternion<Real>>
            )
        } else {
            // fallback if not a TriMesh
            (0.0, Point3::origin(), Unit::<Quaternion<Real>>::identity())
        }
    }

    /// Create a Rapier rigid body + collider from this CSG, using
    /// an axis-angle `rotation` in 3D (the vector’s length is the
    /// rotation in radians, and its direction is the axis).
    pub fn to_rigid_body(
        &self,
        rb_set: &mut RigidBodySet,
        co_set: &mut ColliderSet,
        translation: Vector3<Real>,
        rotation: Vector3<Real>, // rotation axis scaled by angle (radians)
        density: Real,
    ) -> RigidBodyHandle {
        let shape = self.to_trimesh();

        // Build a Rapier RigidBody
        let rb = RigidBodyBuilder::dynamic()
            .translation(translation)
            // Now `rotation(...)` expects an axis-angle Vector3.
            .rotation(rotation)
            .build();
        let rb_handle = rb_set.insert(rb);

        // Build the collider
        let coll = ColliderBuilder::new(shape).density(density).build();
        co_set.insert_with_parent(coll, rb_handle, rb_set);

        rb_handle
    }

    /// Export to ASCII STL
    /// 1) 3D polygons in `self.polygons`,
    /// 2) any 2D Polygons or MultiPolygons in `self.geometry` (tessellated in XY).
    ///
    /// Convert this CSG to an **ASCII STL** string with the given `name`.
    ///
    /// ```
    /// let csg = CSG::cube(None);
    /// let stl_text = csg.to_stl("my_solid");
    /// println!("{}", stl_text);
    /// ```
    pub fn to_stl_ascii(&self, name: &str) -> String {
        let mut out = String::new();
        out.push_str(&format!("solid {}\n", name));

        //
        // (A) Write out all *3D* polygons
        //
        for poly in &self.polygons {
            // Ensure the polygon is tessellated, since STL is triangle-based.
            let triangles = poly.tessellate();
            // A typical STL uses the face normal; we can take the polygon’s plane normal:
<<<<<<< HEAD
            let normal = poly.plane.normal().normalize();
    
=======
            let normal = poly.plane.normal.normalize();

>>>>>>> 4d9a4dfd
            for tri in triangles {
                out.push_str(&format!(
                    "  facet normal {:.6} {:.6} {:.6}\n",
                    normal.x, normal.y, normal.z
                ));
                out.push_str("    outer loop\n");
                for vertex in &tri {
                    out.push_str(&format!(
                        "      vertex {:.6} {:.6} {:.6}\n",
                        vertex.pos.x, vertex.pos.y, vertex.pos.z
                    ));
                }
                out.push_str("    endloop\n");
                out.push_str("  endfacet\n");
            }
        }

        //
        // (B) Write out all *2D* geometry from `self.geometry`
        //     We only handle Polygon and MultiPolygon.  We tessellate in XY, set z=0.
        //
        for geom in &self.geometry {
            match geom {
                geo::Geometry::Polygon(poly2d) => {
                    // Outer ring (in CCW for a typical “positive” polygon)
                    let outer = poly2d
                        .exterior()
                        .coords_iter()
                        .map(|c| [c.x, c.y])
                        .collect::<Vec<[Real; 2]>>();

                    // Collect holes
                    let holes_vec = poly2d
                        .interiors()
                        .into_iter()
                        .map(|ring| ring.coords_iter().map(|c| [c.x, c.y]).collect::<Vec<_>>())
                        .collect::<Vec<_>>();
                    let hole_refs = holes_vec
                        .iter()
                        .map(|hole_coords| &hole_coords[..])
                        .collect::<Vec<_>>();

                    // Triangulate with our existing helper:
                    let triangles_2d = Self::tessellate_2d(&outer, &hole_refs);

                    // Write each tri as a facet in ASCII STL, with a normal of (0,0,1)
                    for tri in triangles_2d {
                        out.push_str("  facet normal 0.000000 0.000000 1.000000\n");
                        out.push_str("    outer loop\n");
                        for pt in &tri {
                            out.push_str(&format!(
                                "      vertex {:.6} {:.6} {:.6}\n",
                                pt.x, pt.y, pt.z
                            ));
                        }
                        out.push_str("    endloop\n");
                        out.push_str("  endfacet\n");
                    }
                }

                geo::Geometry::MultiPolygon(mp) => {
                    // Each polygon inside the MultiPolygon
                    for poly2d in &mp.0 {
                        let outer = poly2d
                            .exterior()
                            .coords_iter()
                            .map(|c| [c.x, c.y])
                            .collect::<Vec<[Real; 2]>>();

                        // Holes
                        let holes_vec = poly2d
                            .interiors()
                            .into_iter()
                            .map(|ring| ring.coords_iter().map(|c| [c.x, c.y]).collect::<Vec<_>>())
                            .collect::<Vec<_>>();
                        let hole_refs = holes_vec
                            .iter()
                            .map(|hole_coords| &hole_coords[..])
                            .collect::<Vec<_>>();

                        let triangles_2d = Self::tessellate_2d(&outer, &hole_refs);

                        for tri in triangles_2d {
                            out.push_str("  facet normal 0.000000 0.000000 1.000000\n");
                            out.push_str("    outer loop\n");
                            for pt in &tri {
                                out.push_str(&format!(
                                    "      vertex {:.6} {:.6} {:.6}\n",
                                    pt.x, pt.y, pt.z
                                ));
                            }
                            out.push_str("    endloop\n");
                            out.push_str("  endfacet\n");
                        }
                    }
                }

                // Skip all other geometry types (LineString, Point, etc.)
                // You can optionally handle them if you like, or ignore them.
                _ => {}
            }
        }

        out.push_str(&format!("endsolid {}\n", name));
        out
    }

    /// Export to BINARY STL (returns Vec<u8>)
    ///
    /// Convert this CSG to a **binary STL** byte vector with the given `name`.
    ///
    /// The resulting `Vec<u8>` can then be written to a file or handled in memory:
    ///
    /// ```
    /// let bytes = csg.to_stl_binary("my_solid")?;
    /// std::fs::write("my_solid.stl", bytes)?;
    /// ```
    #[cfg(feature = "stl-io")]
    pub fn to_stl_binary(&self, _name: &str) -> std::io::Result<Vec<u8>> {
        use core2::io::Cursor;
        use stl_io::{Normal, Triangle, Vertex, write_stl};

        let mut triangles = Vec::new();

        // Triangulate all 3D polygons in self.polygons
        for poly in &self.polygons {
            let normal = poly.plane.normal().normalize();
            // Convert polygon to triangles
            let tri_list = poly.tessellate();
            for tri in tri_list {
                triangles.push(Triangle {
                    normal: Normal::new([normal.x as f32, normal.y as f32, normal.z as f32]),
                    vertices: [
                        Vertex::new([
                            tri[0].pos.x as f32,
                            tri[0].pos.y as f32,
                            tri[0].pos.z as f32,
                        ]),
                        Vertex::new([
                            tri[1].pos.x as f32,
                            tri[1].pos.y as f32,
                            tri[1].pos.z as f32,
                        ]),
                        Vertex::new([
                            tri[2].pos.x as f32,
                            tri[2].pos.y as f32,
                            tri[2].pos.z as f32,
                        ]),
                    ],
                });
            }
        }

        //
        // (B) Triangulate any 2D geometry from self.geometry (Polygon, MultiPolygon).
        //     We treat these as lying in the XY plane, at Z=0, with a default normal of +Z.
        //
        for geom in &self.geometry {
            match geom {
                geo::Geometry::Polygon(poly2d) => {
                    // Gather outer ring as [x,y]
                    let outer: Vec<[Real; 2]> = poly2d
                        .exterior().coords_iter()
                        .map(|c| [c.x, c.y])
                        .collect();

                    // Gather holes
                    let holes_vec: Vec<Vec<[Real; 2]>> = poly2d
                        .interiors()
                        .iter()
                        .map(|ring| ring.coords_iter().map(|c| [c.x, c.y]).collect())
                        .collect();

                    // Convert each hole to a slice-reference for triangulation
                    let hole_refs: Vec<&[[Real; 2]]> = holes_vec.iter().map(|h| &h[..]).collect();

                    // Triangulate using our geo-based helper
                    let tri_2d = Self::tessellate_2d(&outer, &hole_refs);

                    // Each triangle is in XY, so normal = (0,0,1)
                    for tri_pts in tri_2d {
                        triangles.push(Triangle {
                            normal: Normal::new([0.0, 0.0, 1.0]),
                            vertices: [
                                Vertex::new([
                                    tri_pts[0].x as f32,
                                    tri_pts[0].y as f32,
                                    tri_pts[0].z as f32,
                                ]),
                                Vertex::new([
                                    tri_pts[1].x as f32,
                                    tri_pts[1].y as f32,
                                    tri_pts[1].z as f32,
                                ]),
                                Vertex::new([
                                    tri_pts[2].x as f32,
                                    tri_pts[2].y as f32,
                                    tri_pts[2].z as f32,
                                ]),
                            ],
                        });
                    }
                }

                geo::Geometry::MultiPolygon(mpoly) => {
                    // Same approach, but each Polygon in the MultiPolygon
                    for poly2d in &mpoly.0 {
                        let outer: Vec<[Real; 2]> = poly2d
                            .exterior().coords_iter()
                            .map(|c| [c.x, c.y])
                            .collect();

                        let holes_vec: Vec<Vec<[Real; 2]>> = poly2d
                            .interiors()
                            .iter()
                            .map(|ring| ring.coords_iter().map(|c| [c.x, c.y]).collect())
                            .collect();

                        let hole_refs: Vec<&[[Real; 2]]> = holes_vec.iter().map(|h| &h[..]).collect();
                        let tri_2d = Self::tessellate_2d(&outer, &hole_refs);

                        for tri_pts in tri_2d {
                            triangles.push(Triangle {
                                normal: Normal::new([0.0, 0.0, 1.0]),
                                vertices: [
                                    Vertex::new([
                                        tri_pts[0].x as f32,
                                        tri_pts[0].y as f32,
                                        tri_pts[0].z as f32,
                                    ]),
                                    Vertex::new([
                                        tri_pts[1].x as f32,
                                        tri_pts[1].y as f32,
                                        tri_pts[1].z as f32,
                                    ]),
                                    Vertex::new([
                                        tri_pts[2].x as f32,
                                        tri_pts[2].y as f32,
                                        tri_pts[2].z as f32,
                                    ]),
                                ],
                            });
                        }
                    }
                }

                // Skip other geometry types: lines, points, etc.
                _ => {}
            }
        }

        //
        // (C) Encode into a binary STL buffer
        //
        let mut cursor = Cursor::new(Vec::new());
        write_stl(&mut cursor, triangles.iter())?;
        Ok(cursor.into_inner())
    }

    /// Create a CSG object from STL data using `stl_io`.
    #[cfg(feature = "stl-io")]
    pub fn from_stl(stl_data: &[u8], metadata: Option<S>) -> Result<CSG<S>, std::io::Error> {
        // Create an in-memory cursor from the STL data
        let mut cursor = Cursor::new(stl_data);

        // Create an STL reader from the cursor
        let stl_reader = stl_io::create_stl_reader(&mut cursor)?;

        let mut polygons = Vec::new();

        for tri_result in stl_reader {
            // Handle potential errors from the STL reader
            let tri = match tri_result {
                Ok(t) => t,
                Err(e) => return Err(e), // Propagate the error
            };

            // Construct vertices and a polygon
            let vertices = vec![
                Vertex::new(
                    Point3::new(
                        tri.vertices[0][0] as Real,
                        tri.vertices[0][1] as Real,
                        tri.vertices[0][2] as Real,
                    ),
                    Vector3::new(
                        tri.normal[0] as Real,
                        tri.normal[1] as Real,
                        tri.normal[2] as Real,
                    ),
                ),
                Vertex::new(
                    Point3::new(
                        tri.vertices[1][0] as Real,
                        tri.vertices[1][1] as Real,
                        tri.vertices[1][2] as Real,
                    ),
                    Vector3::new(
                        tri.normal[0] as Real,
                        tri.normal[1] as Real,
                        tri.normal[2] as Real,
                    ),
                ),
                Vertex::new(
                    Point3::new(
                        tri.vertices[2][0] as Real,
                        tri.vertices[2][1] as Real,
                        tri.vertices[2][2] as Real,
                    ),
                    Vector3::new(
                        tri.normal[0] as Real,
                        tri.normal[1] as Real,
                        tri.normal[2] as Real,
                    ),
                ),
            ];
            polygons.push(Polygon::new(vertices, metadata.clone()));
        }

        Ok(CSG::from_polygons(&polygons))
    }

    /// Import a CSG object from DXF data.
    ///
    /// ## Parameters
    /// - `dxf_data`: A byte slice containing the DXF file data.
    /// - `metadata`: metadata that will be attached to all polygons of the resulting `CSG`
    ///
    /// ## Returns
    /// A `Result` containing the CSG object or an error if parsing fails.
    #[cfg(feature = "dxf-io")]
    pub fn from_dxf(dxf_data: &[u8], metadata: Option<S>) -> Result<CSG<S>, Box<dyn Error>> {
        use geo::line_string;

        // Load the DXF drawing from the provided data
        let drawing = Drawing::load(&mut Cursor::new(dxf_data))?;

        let mut polygons = Vec::new();

        for entity in drawing.entities() {
            match &entity.specific {
                EntityType::Line(_line) => {
                    // Convert a line to a thin rectangular polygon (optional)
                    // Alternatively, skip lines if they don't form closed loops
                    // Here, we'll skip standalone lines
                    // To form polygons from lines, you'd need to group connected lines into loops
                }
                EntityType::Polyline(polyline) => {
                    // Handle POLYLINE entities (which can be 2D or 3D)
                    if polyline.is_closed() {
                        let mut verts = Vec::new();
                        for vertex in polyline.vertices() {
                            verts.push(Vertex::new(
                                Point3::new(
                                    vertex.location.x as Real,
                                    vertex.location.y as Real,
                                    vertex.location.z as Real,
                                ),
                                Vector3::z(), // Assuming flat in XY
                            ));
                        }
                        // Create a polygon from the polyline vertices
                        if verts.len() >= 3 {
                            polygons.push(Polygon::new(verts, None));
                        }
                    }
                }
                EntityType::Circle(circle) => {
                    // Approximate circles with regular polygons
                    let center = Point3::new(
                        circle.center.x as Real,
                        circle.center.y as Real,
                        circle.center.z as Real,
                    );
                    let radius = circle.radius as Real;
                    // FIXME: this seems a bit low maybe make it relative to the radius
                    let segments = 32; // Number of segments to approximate the circle

                    let mut verts = Vec::with_capacity(segments + 1);
                    let normal = Vector3::new(
                        circle.normal.x as Real,
                        circle.normal.y as Real,
                        circle.normal.z as Real
                    ).normalize();

                    for i in 0..segments {
                        let theta = 2.0 * PI * (i as Real) / (segments as Real);
                        let x = center.x as Real + radius * theta.cos();
                        let y = center.y as Real + radius * theta.sin();
                        let z = center.z as Real;
                        verts.push(Vertex::new(Point3::new(x, y, z), normal));
                    }

                    // Create a polygon from the approximated circle vertices
                    polygons.push(Polygon::new(verts, metadata.clone()));
                }
                EntityType::Solid(solid) => {
                    let thickness = solid.thickness as Real;
                    let extrusion_direction = Vector3::new(
                        solid.extrusion_direction.x as Real,
                        solid.extrusion_direction.y as Real,
                        solid.extrusion_direction.z as Real
                    );

                    let extruded = CSG::from_geo(
                        GeoPolygon::new(line_string![
                            (x: solid.first_corner.x as Real, y: solid.first_corner.y as Real),
                            (x: solid.second_corner.x as Real, y: solid.second_corner.y as Real),
                            (x: solid.third_corner.x as Real, y: solid.third_corner.y as Real),
                            (x: solid.fourth_corner.x as Real, y: solid.fourth_corner.y as Real),
                            (x: solid.first_corner.x as Real, y: solid.first_corner.y as Real),
                        ], Vec::new()).into(),
                        None,
                        )
                            .extrude_vector(extrusion_direction * thickness).polygons;

                        polygons.extend(extruded);
                }
                // todo convert image to work with `from_image`
                // EntityType::Image(image) => {}
                // todo convert image to work with `text`, also try using system fonts for a better chance of having the font
                // EntityType::Text(text) => {}
                // Handle other entity types as needed (e.g., Line, Spline)
                _ => {
                    // Ignore unsupported entity types for now
                }
            }
        }

        Ok(CSG::from_polygons(&polygons))
    }

    /// Export the CSG object to DXF format.
    ///
    /// # Returns
    ///
    /// A `Result` containing the DXF file as a byte vector or an error if exporting fails.
    #[cfg(feature = "dxf-io")]
    pub fn to_dxf(&self) -> Result<Vec<u8>, Box<dyn Error>> {
        let mut drawing = Drawing::new();

        for poly in &self.polygons {
            // Triangulate the polygon if it has more than 3 vertices
            let triangles = if poly.vertices.len() > 3 {
                poly.tessellate()
            } else {
                vec![[
                    poly.vertices[0].clone(),
                    poly.vertices[1].clone(),
                    poly.vertices[2].clone(),
                ]]
            };

            for tri in triangles {
                // Create a 3DFACE entity for each triangle
                let face = dxf::entities::Face3D::new(
                    // 3DFACE expects four vertices, but for triangles, the fourth is the same as the third
                    dxf::Point::new(
                        tri[0].pos.x as f64,
                        tri[0].pos.y as f64,
                        tri[0].pos.z as f64,
                    ),
                    dxf::Point::new(
                        tri[1].pos.x as f64,
                        tri[1].pos.y as f64,
                        tri[1].pos.z as f64,
                    ),
                    dxf::Point::new(
                        tri[2].pos.x as f64,
                        tri[2].pos.y as f64,
                        tri[2].pos.z as f64,
                    ),
                    dxf::Point::new(
                        tri[2].pos.x as f64,
                        tri[2].pos.y as f64,
                        tri[2].pos.z as f64,
                    ), // Duplicate for triangular face
                );

                let entity = dxf::entities::Entity::new(dxf::entities::EntityType::Face3D(face));

                // Add the 3DFACE entity to the drawing
                drawing.add_entity(entity);
            }
        }

        // Serialize the DXF drawing to bytes
        let mut buffer = Vec::new();
        drawing.save(&mut buffer)?;

        Ok(buffer)
    }
    
}<|MERGE_RESOLUTION|>--- conflicted
+++ resolved
@@ -1017,13 +1017,7 @@
             // Ensure the polygon is tessellated, since STL is triangle-based.
             let triangles = poly.tessellate();
             // A typical STL uses the face normal; we can take the polygon’s plane normal:
-<<<<<<< HEAD
             let normal = poly.plane.normal().normalize();
-    
-=======
-            let normal = poly.plane.normal.normalize();
-
->>>>>>> 4d9a4dfd
             for tri in triangles {
                 out.push_str(&format!(
                     "  facet normal {:.6} {:.6} {:.6}\n",
