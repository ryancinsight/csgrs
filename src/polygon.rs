use crate::float_types::{Real, PI};
use crate::errors::ValidationError;
use crate::vertex::Vertex;
use crate::plane::Plane;
use nalgebra::{
    Point2, Point3, Vector3,
};
use geo::{ Polygon as GeoPolygon, TriangulateEarcut, LineString, coord, };

/// A polygon, defined by a list of vertices and a plane.
/// - `S` is the generic metadata type, stored as `Option<S>`.
#[derive(Debug, Clone)]
pub struct Polygon<S: Clone> {
    pub vertices: Vec<Vertex>,
    pub plane: Plane,
    pub metadata: Option<S>,
}

impl<S: Clone> Polygon<S> where S: Clone + Send + Sync {
    /// Create a polygon from vertices
    pub fn new(vertices: Vec<Vertex>, metadata: Option<S>) -> Self {
        let plane = if vertices.len() < 3 {
            panic!(); // todo: return error
        } else {
            Plane::from_points(&vertices[0].pos, &vertices[1].pos, &vertices[2].pos)
        };
       
        Polygon {
            vertices,
            plane,
            metadata,
        }
    }

    /// Reverses winding order, flips vertices normals, and flips the plane normal
    pub fn flip(&mut self) {
        self.vertices.reverse();
        for v in &mut self.vertices {
            v.flip();
        }
        self.plane.flip();
    }
    
    /// Return an iterator over paired vertexes each forming an edge of the polygon
    pub fn edges(&self) -> impl Iterator<Item=(&Vertex, &Vertex)> {
        self.vertices.iter().zip(self.vertices.iter().cycle().skip(1))
    }

    /// Triangulate this polygon into a list of triangles, each triangle is [v0, v1, v2].
    pub fn tessellate(&self) -> Vec<[Vertex; 3]> {
        // If polygon has fewer than 3 vertices, nothing to tessellate
        if self.vertices.len() < 3 {
            return Vec::new();
        }

        let normal_3d = self.plane.normal.normalize();
        let (u, v) = build_orthonormal_basis(normal_3d);
        let origin_3d = self.vertices[0].pos;
    
        // Flatten each vertex to 2D
        let mut all_vertices_2d = Vec::with_capacity(self.vertices.len());
        for vert in &self.vertices {
            let offset = vert.pos.coords - origin_3d.coords;
            let x = offset.dot(&u);
            let y = offset.dot(&v);
            all_vertices_2d.push(coord!{x: x, y: y});
        }
    
        let triangulation = GeoPolygon::new(LineString::new(all_vertices_2d), Vec::new()).earcut_triangles_raw();
        let triangle_indices = triangulation.triangle_indices;
        let vertices = triangulation.vertices;
    
        // Convert back into 3D triangles
        let mut triangles = Vec::with_capacity(triangle_indices.len() / 3);
        for tri_chunk in triangle_indices.chunks_exact(3) {
            let mut tri_vertices = [Vertex::new(Point3::origin(), Vector3::zeros()); 3];
            for (k, &idx) in tri_chunk.iter().enumerate() {
                let base = idx * 2;
                let x = vertices[base];
                let y = vertices[base + 1];
                let pos_3d = origin_3d.coords + (x * u) + (y * v);
                tri_vertices[k] = Vertex::new(Point3::from(pos_3d), normal_3d);
            }
            triangles.push(tri_vertices);
        }
        triangles
    }

    /// Subdivide this polygon into smaller triangles.
    /// Returns a list of new triangles (each is a [Vertex; 3]).
    pub fn subdivide_triangles(&self, subdivisions: u32) -> Vec<[Vertex; 3]> {
        // 1) Triangulate the polygon as it is.
        let base_tris = self.tessellate();

        // 2) For each triangle, subdivide 'subdivisions' times.
        let mut result = Vec::new();
        for tri in base_tris {
            // We'll keep a queue of triangles to process
            let mut queue = vec![tri];
            for _ in 0..subdivisions {
                let mut next_level = Vec::new();
                for t in queue {
                    let subs = subdivide_triangle(t);
                    next_level.extend(subs);
                }
                queue = next_level;
            }
            result.extend(queue);
        }

        result // todo: return polygons
    }

    /// return a normal calculated from all polygon vertices
    pub fn calculate_new_normal(&self) -> Vector3<Real> {
        let n = self.vertices.len();
        if n < 3 {
            return Vector3::z(); // degenerate or empty
        }
        
        let mut points = Vec::new();
        for vertex in &self.vertices {
            points.push(vertex.pos);
        }
        let mut normal = Vector3::zeros();
    
        // Loop over each edge of the polygon.
        for i in 0..n {
            let current = points[i];
            let next = points[(i + 1) % n]; // wrap around using modulo
            normal.x += (current.y - next.y) * (current.z + next.z);
            normal.y += (current.z - next.z) * (current.x + next.x);
            normal.z += (current.x - next.x) * (current.y + next.y);
        }
    
        // Normalize the computed normal.
        let mut poly_normal = normal.normalize();
    
        // Ensure the computed normal is in the same direction as the given normal.
        if poly_normal.dot(&self.plane.normal) < 0.0 {
            poly_normal = -poly_normal;
        }
        
        poly_normal
    }

    /// Recompute this polygon's normal from all vertices, then set all vertices' normals to match (flat shading).
    pub fn set_new_normal(&mut self) {
        // Assign each vertex’s normal to match the plane
        let new_normal = self.calculate_new_normal();
        for v in &mut self.vertices {
            v.normal = new_normal;
        }
    }
    
    /// Returns a new Polygon translated by t.
    pub fn translate(&self, x: Real, y: Real, z: Real) -> Self {     // todo: modify for Vector2 in-plane translation
        self.translate_vector(Vector3::new(x, y, z))
    }

    /// Returns a new Polygon translated by t.
    pub fn translate_vector(&self, t: Vector3<Real>) -> Self {     // todo: modify for Vector2 in-plane translation
        let new_vertices = self
            .vertices
            .iter()
            .map(|v| Vertex::new(v.pos + t, v.normal))
            .collect();
        let new_plane = Plane {
            normal: self.plane.normal,
            w: self.plane.w + self.plane.normal.dot(&t),
        };
        Self {
            vertices: new_vertices,
            plane: new_plane,
            metadata: self.metadata.clone(),
        }
    }
    
<<<<<<< HEAD
    /// Returns an error if any coordinate is not finite (NaN or ±∞).
    fn check_coordinates_finite(&self) -> Result<(), ValidationError> {
        for v in &self.vertices {
            let p = &v.pos;
            if !p.x.is_finite() || !p.y.is_finite() || !p.z.is_finite() {
                return Err(ValidationError::InvalidCoordinate(p.clone()));
            }
        }
        Ok(())
    }

    /// Check for repeated adjacent points. Return the first repeated coordinate if found.
    fn check_repeated_points(&self) -> Result<(), ValidationError> {
        // If there's only 2 or fewer points, skip
        if self.vertices.len() <= 2 {
            return Ok(());
        }
        for i in 0..self.vertices.len() - 1 {
            let cur = &self.vertices[i].pos;
            let nxt = &self.vertices[i + 1].pos;
            if (cur.x - nxt.x).abs() < 1e-12
                && (cur.y - nxt.y).abs() < 1e-12
                && (cur.z - nxt.z).abs() < 1e-12
            {
                return Err(ValidationError::RepeatedPoint(cur.clone()));
            }
        }
        Ok(())
    }

    /// Check ring closure: first and last vertex must coincide if polygon is meant to be closed.
    fn check_ring_closed(&self) -> Result<(), ValidationError> {
        if self.vertices.len() < 3 {
            // Not enough points to be meaningful, skip or return error
            return Err(ValidationError::TooFewPoints(
                self.vertices.get(0).map(|v| v.pos).unwrap_or_else(|| Point3::origin()),
            ));
        }
        let first = &self.vertices[0].pos;
        let last = &self.vertices[self.vertices.len() - 1].pos;
        let dist_sq = (first - last).norm_squared();
        // Adjust tolerance as needed
        if dist_sq > 1e-12 {
            return Err(ValidationError::RingNotClosed(first.clone()));
        }
        Ok(())
    }

    /// Check that the ring has at least 3 distinct points.
    fn check_minimum_ring_size(&self) -> Result<(), ValidationError> {
        // A ring should have at least 3 unique coordinates (not counting the repeated last == first).
        // If the user’s code always pushes a repeated last point, effective count = vertices.len() - 1.
        if self.vertices.len() < 4 {
            return Err(ValidationError::TooFewPoints(
                self.vertices[0].pos.clone(),
            ));
        }
        Ok(())
=======
    /// Build a new Polygon from a set of 2D polylines in XY. Each polyline
    /// is turned into one polygon at z=0.
    pub fn from_polyline(polyline: &Polyline<Real>, metadata: Option<S>) -> Polygon<S> {
        if polyline.vertex_count() < 3 {
            // degenerate polygon
        }

        let plane_normal = Vector3::z();
        let mut poly_verts = Vec::with_capacity(polyline.vertex_count());
        for i in 0..polyline.vertex_count() {
            let v = polyline.at(i);
            poly_verts.push(Vertex::new(
                Point3::new(v.x, v.y, 0.0),
                plane_normal,
            ));
        }
        return Polygon::new(poly_verts, metadata);
>>>>>>> 3f7538bc
    }

    /// Returns a reference to the metadata, if any.
    pub fn metadata(&self) -> Option<&S> {
        self.metadata.as_ref()
    }

    /// Returns a mutable reference to the metadata, if any.
    pub fn metadata_mut(&mut self) -> Option<&mut S> {
        self.metadata.as_mut()
    }

    /// Sets the metadata to the given value.
    pub fn set_metadata(&mut self, data: S) {
        self.metadata = Some(data);
    }
}

/// Given a normal vector `n`, build two perpendicular unit vectors `u` and `v` so that
/// {u, v, n} forms an orthonormal basis. `n` is assumed non‐zero.
pub fn build_orthonormal_basis(n: Vector3<Real>) -> (Vector3<Real>, Vector3<Real>) {
    // Normalize the given normal
    let n = n.normalize();

    // Pick a vector that is not parallel to `n`. For instance, pick the axis
    // which has the smallest absolute component in `n`, and cross from there.
    // Because crossing with that is least likely to cause numeric issues.
    let other = if n.x.abs() < n.y.abs() && n.x.abs() < n.z.abs() {
        Vector3::x()
    } else if n.y.abs() < n.z.abs() {
        Vector3::y()
    } else {
        Vector3::z()
    };

    // v = n × other
    let v = n.cross(&other).normalize();
    // u = v × n
    let u = v.cross(&n).normalize();

    (u, v)
}

// Helper function to subdivide a triangle
pub fn subdivide_triangle(tri: [Vertex; 3]) -> Vec<[Vertex; 3]> {
    let v0 = tri[0].clone();
    let v1 = tri[1].clone();
    let v2 = tri[2].clone();

    let v01 = v0.interpolate(&v1, 0.5);
    let v12 = v1.interpolate(&v2, 0.5);
    let v20 = v2.interpolate(&v0, 0.5);

    vec![
        [v0.clone(), v01.clone(), v20.clone()],
        [v01.clone(), v1.clone(), v12.clone()],
        [v20.clone(), v12.clone(), v2.clone()],
        [v01, v12, v20],
    ]
}

/// Helper to normalize angles into (-π, π].
fn normalize_angle(mut a: Real) -> Real {
    while a <= -PI {
        a += 2.0 * PI;
    }
    while a > PI {
        a -= 2.0 * PI;
    }
    a
}

/// Compute an initial guess of the circle center through three points p1, p2, p3
/// (this is used purely as an initial guess).
///
/// This is a direct port of your snippet’s `centre(p1, p2, p3)`, but
/// returning a `Point2<Real>` from nalgebra.
fn naive_circle_center(p1: &Point2<Real>, p2: &Point2<Real>, p3: &Point2<Real>) -> Point2<Real> {
    // Coordinates
    let (x1, y1) = (p1.x, p1.y);
    let (x2, y2) = (p2.x, p2.y);
    let (x3, y3) = (p3.x, p3.y);

    let x12 = x1 - x2;
    let x13 = x1 - x3;
    let y12 = y1 - y2;
    let y13 = y1 - y3;

    let y31 = y3 - y1;
    let y21 = y2 - y1;
    let x31 = x3 - x1;
    let x21 = x2 - x1;

    let sx13 = x1.powi(2) - x3.powi(2);
    let sy13 = y1.powi(2) - y3.powi(2);
    let sx21 = x2.powi(2) - x1.powi(2);
    let sy21 = y2.powi(2) - y1.powi(2);

    let xden = 2.0 * (x31 * y12 - x21 * y13);
    let yden = 2.0 * (y31 * x12 - y21 * x13);

    if xden.abs() < 1e-14 || yden.abs() < 1e-14 {
        // fallback => just average the points
        let cx = (x1 + x2 + x3) / 3.0;
        let cy = (y1 + y2 + y3) / 3.0;
        return Point2::new(cx, cy);
    }

    let g = (sx13 * y12 + sy13 * y12 + sx21 * y13 + sy21 * y13) / xden;
    let f = (sx13 * x12 + sy13 * x12 + sx21 * x13 + sy21 * x13) / yden;

    // Return the center as a Point2
    Point2::new(-g, -f)
}

/// Fit a circle to the points `[pt_c, intermediates..., pt_n]` by adjusting an offset `d` from
/// the midpoint. This uses nalgebra’s `Point2<Real>`.
///
/// # Returns
///
/// `(center, radius, cw, rms)`:
/// - `center`: fitted circle center (Point2),
/// - `radius`: circle radius,
/// - `cw`: `true` if the arc is clockwise, `false` if ccw,
/// - `rms`: root‐mean‐square error of the fit.
pub fn fit_circle_arcfinder(
    pt_c: &Point2<Real>,
    pt_n: &Point2<Real>,
    intermediates: &[Point2<Real>],
) -> (Point2<Real>, Real, bool, Real) {
    // 1) Distance between pt_c and pt_n, plus midpoint
    let k = (pt_c - pt_n).norm();
    if k < 1e-14 {
        // Degenerate case => no unique circle
        let center = *pt_c;
        return (center, 0.0, false, 9999.0);
    }
    let mid = Point2::new(0.5 * (pt_c.x + pt_n.x), 0.5 * (pt_c.y + pt_n.y));

    // 2) Pre‐compute the direction used for the offset:
    //    This is the 2D +90 rotation of (pt_n - pt_c).
    //    i.e. rotate( dx, dy ) => (dy, -dx ) or similar.
    let vec_cn = pt_n - pt_c; // a Vector2
    let rx = vec_cn.y; // +90 deg
    let ry = -vec_cn.x; // ...

    // collect all points in one array for the mismatch
    let mut all_points = Vec::with_capacity(intermediates.len() + 2);
    all_points.push(*pt_c);
    all_points.extend_from_slice(intermediates);
    all_points.push(*pt_n);

    // The mismatch function g(d)
    let g = |d: Real| -> Real {
        let r_desired = (d * d + 0.25 * k * k).sqrt();
        // circle center
        let cx = mid.x + (d / k) * rx;
        let cy = mid.y + (d / k) * ry;
        let mut sum_sq = 0.0;
        for p in &all_points {
            let dx = p.x - cx;
            let dy = p.y - cy;
            let dist = (dx * dx + dy * dy).sqrt();
            let diff = dist - r_desired;
            sum_sq += diff * diff;
        }
        sum_sq
    };

    // derivative dg(d) => we’ll do a small finite difference
    let dg = |d: Real| -> Real {
        let h = 1e-6;
        let g_p = g(d + h);
        let g_m = g(d - h);
        (g_p - g_m) / (2.0 * h)
    };

    // 3) choose an initial guess for d
    let mut d_est = 0.0; // fallback
    if !intermediates.is_empty() {
        // pick p3 ~ the middle of intermediates
        let mididx = intermediates.len() / 2;
        let p3 = intermediates[mididx];
        let c_est = naive_circle_center(pt_c, pt_n, &p3);
        // project c_est - mid onto (rx, ry)/k => that is d
        let dx = c_est.x - mid.x;
        let dy = c_est.y - mid.y;
        let dot = dx * (rx / k) + dy * (ry / k);
        d_est = dot;
    }

    // 4) small secant iteration for ~10 steps
    let mut d0 = d_est - 0.1 * k;
    let mut d1 = d_est;
    let mut dg0 = dg(d0);
    let mut dg1 = dg(d1);

    for _ in 0..10 {
        if (dg1 - dg0).abs() < 1e-14 {
            break;
        }
        let temp = d1;
        d1 = d1 - dg1 * (d1 - d0) / (dg1 - dg0);
        d0 = temp;
        dg0 = dg1;
        dg1 = dg(d1);
    }

    let d_opt = d1;
    let cx = mid.x + (d_opt / k) * rx;
    let cy = mid.y + (d_opt / k) * ry;
    let center = Point2::new(cx, cy);
    let radius_opt = (d_opt * d_opt + 0.25 * k * k).sqrt();

    // sum of squares at d_opt
    let sum_sq = g(d_opt);
    let n_pts = all_points.len() as Real;
    let rms = (sum_sq / n_pts).sqrt();

    // 5) determine cw vs ccw
    let dx0 = pt_c.x - cx;
    let dy0 = pt_c.y - cy;
    let dx1 = pt_n.x - cx;
    let dy1 = pt_n.y - cy;
    let angle0 = dy0.atan2(dx0);
    let angle1 = dy1.atan2(dx1);
    let total_sweep = normalize_angle(angle1 - angle0);
    let cw = total_sweep < 0.0;

    (center, radius_opt, cw, rms)
}<|MERGE_RESOLUTION|>--- conflicted
+++ resolved
@@ -176,86 +176,6 @@
         }
     }
     
-<<<<<<< HEAD
-    /// Returns an error if any coordinate is not finite (NaN or ±∞).
-    fn check_coordinates_finite(&self) -> Result<(), ValidationError> {
-        for v in &self.vertices {
-            let p = &v.pos;
-            if !p.x.is_finite() || !p.y.is_finite() || !p.z.is_finite() {
-                return Err(ValidationError::InvalidCoordinate(p.clone()));
-            }
-        }
-        Ok(())
-    }
-
-    /// Check for repeated adjacent points. Return the first repeated coordinate if found.
-    fn check_repeated_points(&self) -> Result<(), ValidationError> {
-        // If there's only 2 or fewer points, skip
-        if self.vertices.len() <= 2 {
-            return Ok(());
-        }
-        for i in 0..self.vertices.len() - 1 {
-            let cur = &self.vertices[i].pos;
-            let nxt = &self.vertices[i + 1].pos;
-            if (cur.x - nxt.x).abs() < 1e-12
-                && (cur.y - nxt.y).abs() < 1e-12
-                && (cur.z - nxt.z).abs() < 1e-12
-            {
-                return Err(ValidationError::RepeatedPoint(cur.clone()));
-            }
-        }
-        Ok(())
-    }
-
-    /// Check ring closure: first and last vertex must coincide if polygon is meant to be closed.
-    fn check_ring_closed(&self) -> Result<(), ValidationError> {
-        if self.vertices.len() < 3 {
-            // Not enough points to be meaningful, skip or return error
-            return Err(ValidationError::TooFewPoints(
-                self.vertices.get(0).map(|v| v.pos).unwrap_or_else(|| Point3::origin()),
-            ));
-        }
-        let first = &self.vertices[0].pos;
-        let last = &self.vertices[self.vertices.len() - 1].pos;
-        let dist_sq = (first - last).norm_squared();
-        // Adjust tolerance as needed
-        if dist_sq > 1e-12 {
-            return Err(ValidationError::RingNotClosed(first.clone()));
-        }
-        Ok(())
-    }
-
-    /// Check that the ring has at least 3 distinct points.
-    fn check_minimum_ring_size(&self) -> Result<(), ValidationError> {
-        // A ring should have at least 3 unique coordinates (not counting the repeated last == first).
-        // If the user’s code always pushes a repeated last point, effective count = vertices.len() - 1.
-        if self.vertices.len() < 4 {
-            return Err(ValidationError::TooFewPoints(
-                self.vertices[0].pos.clone(),
-            ));
-        }
-        Ok(())
-=======
-    /// Build a new Polygon from a set of 2D polylines in XY. Each polyline
-    /// is turned into one polygon at z=0.
-    pub fn from_polyline(polyline: &Polyline<Real>, metadata: Option<S>) -> Polygon<S> {
-        if polyline.vertex_count() < 3 {
-            // degenerate polygon
-        }
-
-        let plane_normal = Vector3::z();
-        let mut poly_verts = Vec::with_capacity(polyline.vertex_count());
-        for i in 0..polyline.vertex_count() {
-            let v = polyline.at(i);
-            poly_verts.push(Vertex::new(
-                Point3::new(v.x, v.y, 0.0),
-                plane_normal,
-            ));
-        }
-        return Polygon::new(poly_verts, metadata);
->>>>>>> 3f7538bc
-    }
-
     /// Returns a reference to the metadata, if any.
     pub fn metadata(&self) -> Option<&S> {
         self.metadata.as_ref()
